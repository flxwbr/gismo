/** @file gsExprAssembler.h

    @brief Generic expressions matrix assembly

    This file is part of the G+Smo library.

    This Source Code Form is subject to the terms of the Mozilla Public
    License, v. 2.0. If a copy of the MPL was not distributed with this
    file, You can obtain one at http://mozilla.org/MPL/2.0/.

    Author(s): A. Mantzaflaris
*/

#pragma once

#include <gsUtils/gsPointGrid.h>
#include <gsAssembler/gsQuadrature.h>
#include <gsAssembler/gsExprHelper.h>

namespace gismo
{

<<<<<<< HEAD
/*
  Internal function which accumulates the local element matrices to
  the global sparse matrix and right-hand side
 */
template<class T, bool left, bool right>
void gsAccumulateLocalToGlobal(
    gsSparseMatrix<T> & matrix_out,
    gsMatrix<T> & rhs_out,
    const gsMatrix<T> & localMat,
    const gsMatrix<T> & localRhs,
    const expr::gsFeSpace<T> & v, //rowvar
    const expr::gsFeSpace<T> & u, //colvar
    const index_t patchInd)
{
    GISMO_ASSERT(!left  || v.isValid(), "The row space is not valid");
    GISMO_ASSERT(!right || u.isValid(), "The column space is not valid");

    const index_t cd            = u.dim();
    const index_t rd            = v.dim();
    const gsDofMapper  & colMap = u.mapper();
    const gsDofMapper  & rowMap = v.mapper();
    gsMatrix<unsigned> & colInd0 = const_cast<gsMatrix<unsigned>&>(u.data().actives);
    gsMatrix<unsigned> & rowInd0 = const_cast<gsMatrix<unsigned>&>(v.data().actives);
    const gsMatrix<T>  & fixedDofs = u.fixedPart();

    gsMatrix<unsigned> rowInd, colInd;
    //if (&colMap==&rowMap) && (&rowInd==&colInd)
    if (left)
        colMap.localToGlobal(colInd0, patchInd, colInd);
    rowMap.localToGlobal(rowInd0, patchInd, rowInd);

    //gsDebugVar( localMat.dim() );
    // colMap.print();
    // rowMap.print();

    //GISMO_STATIC_ASSERT(left || right, "Nothing to do.");
    GISMO_ASSERT( !left || colMap.boundarySize()==fixedDofs.rows(),
                  "Invalid values for fixed part");

    for (index_t r = 0; r != rd; ++r)
    {
        const index_t rls = r * rowInd.rows();     //local stride
        const index_t rgs = r * rowMap.freeSize(); //global stride

        for (index_t i = 0; i != rowInd.rows(); ++i) // **
        {
            const int ii = rgs + rowInd.at(i); // N_i

            if ( rowMap.is_free_index(rowInd.at(i)) )
            {
                if (right)
                {
                    rhs_out.row(ii) += localRhs.row(rls+i);
                }

                if (left)
                    for (index_t c = 0; c != cd; ++c)
                    {
                        const index_t cls = c * colInd.rows();     //local stride
                        const index_t cgs = c * colMap.freeSize(); //global stride

                        for (index_t j = 0; j != colInd.rows(); ++j)
                        {
                            if ( 0 == localMat(rls+i,cls+j) ) continue;

                            const int jj = cgs + colInd.at(j); // N_j

                            if ( colMap.is_free_index(colInd.at(j)) )
                            {
                                // If matrix is symmetric, we could
                                // store only lower triangular part
                                //if ( (!symm) || jj <= ii )
                                matrix_out.coeffRef(ii, jj) += localMat(rls+i,cls+j);
                            }
                            else // colMap.is_boundary_index(jj) )
                            {
                                // Symmetric treatment of eliminated BCs
                                // GISMO_ASSERT(1==rhs_out.cols(), "-");
                                rhs_out.at(ii) -= localMat(rls+i,cls+j) *
                                    fixedDofs(colMap.global_to_bindex(colInd.at(j)), c);
                            }
                        }
                    }
            }
        }
    }
}

=======
>>>>>>> 104d2792
/**
   Assembler class for generating matrices and right-hand sides based
   on isogeometric expressions
*/
template<class T>
class gsExprAssembler
{
private:
    typename gsExprHelper<T>::Ptr m_exprdata;

    gsOptionList m_options;

    expr::gsFeElement<T> m_element;

    gsSparseMatrix<T> m_matrix;
    gsMatrix<T>       m_rhs;

    std::vector<expr::gsFeSpace<T>*> m_vrow;
    std::vector<expr::gsFeSpace<T>*> m_vcol;

    typedef typename gsExprHelper<T>::nullExpr    nullExpr;

public:

    typedef typename gsSparseMatrix<T>::BlockView matBlockView;

    typedef typename gsSparseMatrix<T>::constBlockView matConstBlockView;

    typedef typename gsBoundaryConditions<T>::bcRefList   bcRefList;
    typedef typename gsBoundaryConditions<T>::bcContainer bcContainer;
    //typedef typename gsBoundaryConditions<T>::ppContainer ifContainer;
    typedef gsBoxTopology::ifContainer ifContainer;

    typedef typename gsExprHelper<T>::element     element;     ///< Current element
    typedef typename gsExprHelper<T>::geometryMap geometryMap; ///< Geometry map type

    typedef typename gsExprHelper<T>::variable    variable;    ///< Variable type
    typedef typename gsExprHelper<T>::space       space;       ///< Space type
    typedef typename expr::gsFeSolution<T>        solution;    ///< Solution type

    /*
    typedef typename gsExprHelper<T>::function    function;    ///< Variable type
    typedef typename gsExprHelper<T>::variable    variable;    ///< Space type
    typedef typename expr::gsFeSolution<T>        solution;    ///< Solution type
    */
public:

    /// Constructor
    /// \param _rBlocks Number of spaces for test functions
    /// \param _cBlocks Number of spaces for solution variables
    gsExprAssembler(index_t _rBlocks = 1, index_t _cBlocks = 1)
    : m_exprdata(gsExprHelper<T>::make()), m_options(defaultOptions()),
      m_vrow(_rBlocks,nullptr), m_vcol(_cBlocks,nullptr)
    { }

    // The copy constructor replicates the same environemnt but does
    // not copy any matrix data

    /// @brief Returns the list of default options for assembly
    static gsOptionList defaultOptions();

    /// Returns the number of degrees of freedom (after initialization)
    index_t numDofs() const
    {
        GISMO_ASSERT( m_vcol.back()->mapper().isFinalized(),
                      "gsExprAssembler::numDofs() says: initSystem() has not been called.");
        return m_vcol.back()->mapper().firstIndex() +
	  m_vcol.back()->mapper().freeSize();
    }

    /// Returns the number of test functions (after initialization)
    index_t numTestDofs() const
    {
        GISMO_ASSERT( m_vrow.back()->mapper().isFinalized(),
                      "initSystem() has not been called.");
        return m_vrow.back()->mapper().firstIndex() +
	  m_vrow.back()->mapper().freeSize();
    }

    /// Returns the number of blocks in the matrix, corresponding to
    /// variables/components
    index_t numBlocks() const
    {
        index_t nb = 0;
        for (size_t i = 0; i!=m_vrow.size(); ++i)
            nb += m_vrow[i]->dim();
        return nb;
    }

    /// Returns a reference to the options structure
    gsOptionList & options() {return m_options;}

    /// @brief Returns the left-hand global matrix
    const gsSparseMatrix<T> & matrix() const { return m_matrix; }

    /// @brief Writes the resulting matrix in \a out. The internal matrix is moved.
    void matrix_into(gsSparseMatrix<T> & out) { out = give(m_matrix); }

    EIGEN_STRONG_INLINE gsSparseMatrix<T> giveMatrix()
    {
         gsSparseMatrix<T> rvo;
         rvo.swap(m_matrix);
          return rvo;
    }

    /// @brief Returns the right-hand side vector(s)
    const gsMatrix<T> & rhs() const { return m_rhs; }

    /// @brief Writes the resulting vector in \a out. The internal data is moved.
    void rhs_into(gsMatrix<T> & out) { out = give(m_rhs); }

    /// \brief Sets the domain of integration.
    /// \warning Must be called before any computation is requested
    void setIntegrationElements(const gsMultiBasis<T> & mesh)
    { m_exprdata->setMultiBasis(mesh); }

    /// \brief Returns the domain of integration
    const gsMultiBasis<T> & integrationElements() const
    { return m_exprdata->multiBasis(); }

    const typename gsExprHelper<T>::Ptr exprData() const { return m_exprdata; }

    /// Registers \a mp as an isogeometric geometry map and return a handle to it
    geometryMap getMap(const gsMultiPatch<T> & mp) //conv->tmp->error
    { return m_exprdata->getMap(mp); }

    /// Registers \a g as an isogeometric geometry map and return a handle to it
    geometryMap getMap(const gsFunction<T> & g)
    { return m_exprdata->getMap(g); }

    /// Registers \a mp as an isogeometric (both trial and test) space
    /// and return a handle to it
    space getSpace(const gsFunctionSet<T> & mp, index_t dim = 1, index_t id = 0)
    {
        //if multiBasisSet() then check domainDom
        GISMO_ASSERT(1==mp.targetDim(), "Expecting scalar source space");
        GISMO_ASSERT(static_cast<size_t>(id)<m_vrow.size(),
                     "Given ID "<<id<<" exceeds "<<m_vrow.size()-1 );
        expr::gsFeSpace<T> & u = m_exprdata->getSpace(mp,dim);
        u.setId(id);
        m_vrow[id] = m_vcol[id] = &u;
        return u;
    }

    /// \brief Registers \a mp as an isogeometric test space
    /// corresponding to trial space \a u and return a handle to it
    ///
    /// \note Both test and trial spaces are registered at once by
    /// gsExprAssembler::getSpace.
    ///
    ///Use this function after calling gsExprAssembler::getSpace when
    /// a distinct test space is requred (eg. Petrov-Galerkin
    /// methods).
    ///
    /// \note The dimension is set to the same as \a u, unless the caller
    /// sets as a third argument a new value.
    space getTestSpace(space u, const gsFunctionSet<T> & mp, index_t dim = -1)
    {
        //GISMO_ASSERT(0!=u.mapper(), "Not a space"); // done on initSystem
        expr::gsFeSpace<T> & s = m_exprdata->getSpace(mp,(-1 == dim ? u.dim() : dim));
        space uu = static_cast<space>(u);
        s.setId(uu.id());
        m_vrow[s.id()] = &s;
        return s;
    }

    /// Return the variable (previously created by getSpace) with the given \a id
    space trialSpace(const index_t id) const
    {
        GISMO_ASSERT(NULL!=m_vcol[id], "Not set.");
        return *m_vcol[id];
    }

    /// Return the trial space of a pre-existing test space \a v
    space trialSpace(space v) const { return trialSpace(v.id()); }

    /// Return the variable (previously created by getTrialSpace) with the given \a id
    space testSpace(const index_t id)
    {
        GISMO_ASSERT(NULL!=m_vrow[id], "Not set.");
        return *m_vrow[id];
    }

    /// Return the test space of a pre-existing trial space \a u
    space testSpace(space u) const { return testSpace(u.id()); }

    /// Registers \a func as a variable and returns a handle to it
    variable getCoeff(const gsFunctionSet<T> & func)
    { return m_exprdata->getVar(func, 1); }

    /// Registers \a func as a variable defined on \a G and returns a handle to it
    variable getCoeff(const gsFunctionSet<T> & func, geometryMap G)
    { return m_exprdata->getVar(func,G); }

    /// \brief Registers a representation of a solution variable from
    /// space \a s, based on the vector \a cf.
    ///
    /// The vector \a cf should have the structure of the columns of
    /// the system matrix this->matrix(). The returned handle
    /// corresponds to a function in the space \a s
    solution getSolution(space s, gsMatrix<T> & cf) const
    {
        // todo: if (m_exprdata->isSpace(u));
        //space s = static_cast<space>(u);
        return solution(s, cf);
    }

    variable getBdrFunction() const { return m_exprdata->getMutVar(); }

    element getElement() const { return m_element; }

    void computeDirichletDofs2(short_t unk);
    void computeDirichletDofsIntpl2(const expr::gsFeSpace<T> & u);
    void computeDirichletDofsL2Proj(const expr::gsFeSpace<T> & u);
    void setFixedDofVector(gsMatrix<T> & dof, short_t unk = 0);
    void setFixedDofs(const gsMatrix<T> & coefMatrix, short_t unk = 0, size_t patch = 0);

    /// \brief Initializes the sparse system (sparse matrix and rhs)
    void initSystem(bool resetFirst = true)
    {
        // Check spaces.nPatches==mesh.patches
        initMatrix(resetFirst);
        m_rhs.setZero(numDofs(), 1);

        for (size_t i = 0; i!= m_vcol.size(); ++i)
            computeDirichletDofs2(i);
    }

    /// \brief Initializes the sparse matrix only
    void initMatrix(bool resetFirst = true)
    {
        if (resetFirst)
            resetSpaces();
        resetDimensions();
        m_matrix = gsSparseMatrix<T>(numTestDofs(), numDofs());

        if ( 0 == m_matrix.rows() || 0 == m_matrix.cols() )
            gsWarn << " No internal DOFs, zero sized system.\n";
        else
        {
            // Pick up values from options
            const T bdA       = m_options.getReal("bdA");
            const index_t bdB = m_options.getInt("bdB");
            const T bdO       = m_options.getReal("bdO");
            T nz = 1;
            const short_t dim = m_exprdata->multiBasis().domainDim();
            for (short_t i = 0; i != dim; ++i)
                nz *= bdA * m_exprdata->multiBasis().maxDegree(i) + bdB;

            m_matrix.reservePerColumn(numBlocks()*cast<T,index_t>(nz*(1.0+bdO)) );
        }
    }

    /// \brief Initializes the right-hand side vector only
    void initVector(const index_t numRhs = 1, bool resetFirst = true)
    {
        if (resetFirst)
            resetSpaces();
        resetDimensions();
        m_rhs.setZero(numDofs(), numRhs);
    }

    /// Returns a block view of the system matrix, each block
    /// corresponding to a different space, or to different groups of
    /// dofs, in case of calar problems
    matBlockView matrixBlockView()
    {
        GISMO_ASSERT( m_vcol.back()->mapper().isFinalized(),
                      "initSystem() has not been called.");
        gsVector<index_t> rowSizes, colSizes;
        _blockDims(rowSizes, colSizes);
        return m_matrix.blockView(rowSizes,colSizes);
    }

    /// Returns a const block view of the system matrix, each block
    /// corresponding to a different space, or to different groups of
    /// dofs, in case of calar problems
    matConstBlockView matrixBlockView() const
    {
        GISMO_ASSERT( m_vcol.back()->mapper().isFinalized(),
                      "initSystem() has not been called.");
        gsVector<index_t> rowSizes, colSizes;
        _blockDims(rowSizes, colSizes);
        return m_matrix.blockView(rowSizes,colSizes);
    }

    /// Set the assembler options
    void setOptions(gsOptionList opt) { m_options = opt; } // gsOptionList opt
    // .swap(opt) todo

#   if(__cplusplus >= 201103L || _MSC_VER >= 1600 || defined(__DOXYGEN__))
    /// Adds the expressions \a args to the system matrix/rhs
    ///
    /// The arguments are considered as integrals over the whole domain
    /// \sa gsExprAssembler::setIntegrationElements
    template<class... expr> void assemble(expr... args);

    /// Adds the expressions \a args to the system matrix/rhs
    ///
    /// The arguments are considered as integrals over the boundary parts in \a BCs
    template<class... expr> void assemble(const bcRefList & BCs, expr... args);

    /*
      template<class... expr> void assemble(const ifContainer & iFaces, expr... args);
      template<class... expr> void collocate(expr... args);// eg. collocate(-ilapl(u), f)
    */
#else
    template<class E1> void assemble(const expr::_expr<E1> & a1)
    {assemble(a1,nullExpr(),nullExpr(),nullExpr(),nullExpr());}
    template <class E1, class E2>
    void assemble(const expr::_expr<E1> & a1, const expr::_expr<E2> & a2)
    {assemble(a1,a2,nullExpr(),nullExpr(),nullExpr());}
    template <class E1, class E2, class E3>
    void assemble(const expr::_expr<E1> & a1, const expr::_expr<E2> & a2,
                  const expr::_expr<E3> & a3)
    {assemble(a1,a2,a3,nullExpr(),nullExpr());}
    template <class E1, class E2, class E3, class E4, class E5>
    void assemble(const expr::_expr<E1> & a1, const expr::_expr<E2> & a2,
                  const expr::_expr<E3> & a3, const expr::_expr<E4> & a4)
    {assemble(a1,a2,a3,a4,nullExpr());}
    template <class E1, class E2, class E3, class E4, class E5>
    void assemble(const expr::_expr<E1> & a1, const expr::_expr<E2> & a2,
                  const expr::_expr<E3> & a3, const expr::_expr<E4> & a4,
                  const expr::_expr<E5> & a5 );

    template<class E1> void assemble(const bcRefList & BCs, const expr::_expr<E1> & a1);
#   endif

    template<class E1, class E2>
    void assembleLhsRhsBc(const expr::_expr<E1> & exprLhs,
                          const expr::_expr<E2> & exprRhs,
                          const bcContainer & BCs)
    {
        space rvar = static_cast<space>(exprLhs.rowVar());
        GISMO_ASSERT(m_exprdata->exists(rvar), "Error - inexistent variable.");
        space cvar = static_cast<space>(exprLhs.colVar());
        GISMO_ASSERT(m_exprdata->exists(cvar), "Error - inexistent variable.");
        GISMO_ASSERT(&rvar==&exprRhs.rowVar(), "Inconsistent left and right hand side");
        assembleLhsRhsBc_impl<true,true>(exprLhs, exprRhs, rvar, cvar, BCs);
    }

    template<class E1>
    void assembleRhsBc(const expr::_expr<E1> & exprRhs, const bcContainer & BCs)
    {
        space var = static_cast<space>(exprRhs.rowVar());
        GISMO_ASSERT(m_exprdata->exists(var), "Error - inexistent variable.");
        assembleLhsRhsBc_impl<false,true>(nullExpr(), exprRhs, var, var, BCs);
    }

    template<class E1>
    void assembleInterface(const expr::_expr<E1> & exprInt)
    {
        space rvar = static_cast<space>(exprInt.rowVar());
        space cvar = static_cast<space>(exprInt.colVar());
        assembleInterface_impl<true,false>(exprInt, nullExpr(), rvar, rvar, m_exprdata->multiBasis().topology().interfaces() );
    }

    template<class E1>
    void assembleRhsInterface(const expr::_expr<E1> & exprInt, const ifContainer & iFaces)
    {
        space rvar = static_cast<space>(exprInt.rowVar());
        GISMO_ASSERT(m_exprdata->exists(rvar), "Error - inexistent variable.");
        assembleInterface_impl<false,true>(nullExpr(), exprInt, rvar, rvar, iFaces);
    }

private:

    void _blockDims(gsVector<index_t> & rowSizes,
                    gsVector<index_t> & colSizes)
    {
        if (1==m_vcol.size() && 1==m_vrow.size())
        {
            const gsDofMapper & dm = m_vcol.back()->mapper();
            rowSizes.resize(3);
            colSizes.resize(3);
            rowSizes[0]=colSizes[0] = dm.freeSize()-dm.coupledSize();
            rowSizes[1]=colSizes[1] = dm.coupledSize();
            rowSizes[2]=colSizes[2] = dm.boundarySize();
        }
        else
        {
            rowSizes.resize(m_vrow.size());
            for (index_t r = 0; r != rowSizes.size(); ++r) // for all row-blocks
                rowSizes[r] = m_vrow[r]->dim() * m_vrow[r]->mapper().freeSize();
            colSizes.resize(m_vcol.size());
            for (index_t c = 0; c != colSizes.size(); ++c) // for all col-blocks
                colSizes[c] = m_vcol[c]->dim() * m_vcol[c]->mapper().freeSize();
        }
    }

    /// \brief Reset the dimensions of all involved spaces.
    /// Called internally by the init* functions
    void resetDimensions();

    void resetSpaces();

    // template<bool left, bool right, class E1, class E2>
    // void assembleLhsRhs_impl(const expr::_expr<E1> & exprLhs,
    //                          const expr::_expr<E2> & exprRhs,
    //                          space rvar, space cvar);

    template<bool left, bool right, class E1, class E2>
    void assembleLhsRhsBc_impl(const expr::_expr<E1> & exprLhs,
                               const expr::_expr<E2> & exprRhs,
                               space rvar, space cvar,
                               const bcContainer & BCs);

    template<bool left, bool right, class E1, class E2>
    void assembleInterface_impl(const expr::_expr<E1> & exprLhs,
                                const expr::_expr<E2> & exprRhs,
                                space rvar, space cvar,
                                const ifContainer & iFaces);

#if __cplusplus >= 201103L || _MSC_VER >= 1600 // c++11
    template <class op, class E1>
    void _apply(op _op, const expr::_expr<E1> & firstArg) {_op(firstArg);}
    template <class op, class E1, class... Rest>
    void _apply(op _op, const expr::_expr<E1> & firstArg, Rest... restArgs)
    { _op(firstArg); _apply<op>(_op, restArgs...); }
#endif

    struct __setFlag
    {
        template <typename E> void operator() (const gismo::expr::_expr<E> & v)
        { v.setFlag(); }

        void operator() (const expr::_expr<expr::gsNullExpr<T> > &) {}
    } _setFlag;

    struct __printExpr
    {
        template <typename E> void operator() (const gismo::expr::_expr<E> & v)
        { v.print(gsInfo);gsInfo<<"\n"; }
    } _printExpr;

    struct _eval
    {
        gsSparseMatrix<T> & m_matrix;
        gsMatrix<T>       & m_rhs;
        const gsVector<T> & m_quWeights;
        index_t       m_patchInd;
        gsMatrix<T>         localMat;

        _eval(gsSparseMatrix<T> & _matrix,
              gsMatrix<T>       & _rhs,
              const gsVector<>  & _quWeights)
        : m_matrix(_matrix), m_rhs(_rhs),
          m_quWeights(_quWeights), m_patchInd(0)
        { }

        void setPatch(const index_t p) { m_patchInd=p; }

        template <typename E> void operator() (const gismo::expr::_expr<E> & ee)
        {
            // ------- Compute  -------
            const T * w = m_quWeights.data();
            localMat.noalias() = (*w) * ee.eval(0);
            for (index_t k = 1; k != m_quWeights.rows(); ++k)
                localMat.noalias() += (*(++w)) * ee.eval(k);

            //  ------- Accumulate  -------
            if (E::isMatrix())
                push<true>(ee.rowVar(), ee.colVar(), m_patchInd);
            else if (E::isVector())
                push<false>(ee.rowVar(), ee.colVar(), m_patchInd);
            else
            {
                GISMO_ERROR("Something went wrong at this point.");
                //GISMO_ASSERTrowSpan() && (!colSpan())
            }

        }// operator()

        void operator() (const expr::_expr<expr::gsNullExpr<T> > &) {}

        template<bool isMatrix> void push(const expr::gsFeSpace<T> & v,
                                          const expr::gsFeSpace<T> & u,
                                          const index_t patchInd)
        {
            GISMO_ASSERT(v.isValid(), "The row space is not valid");
            GISMO_ASSERT(!isMatrix || u.isValid(), "The column space is not valid");
            GISMO_ASSERT(isMatrix || (0!=m_rhs.size()), "The right-hand side vector is not initialized");

            const index_t cd            = u.dim();
            const index_t rd            = v.dim();
<<<<<<< HEAD
            const gsDofMapper  & colMap = u.mapper();
            const gsDofMapper  & rowMap = v.mapper();
            gsMatrix<unsigned> & colInd0 = const_cast<gsMatrix<unsigned>&>(u.data().actives);
            gsMatrix<unsigned> & rowInd0 = const_cast<gsMatrix<unsigned>&>(v.data().actives);
            const gsMatrix<T>  & fixedDofs = u.fixedPart();

            gsMatrix<unsigned> rowInd, colInd;
            rowMap.localToGlobal(rowInd0, patchInd, rowInd);
            if (isMatrix)
            {
                //if (&rowInd0!=&colInd0)
                colMap.localToGlobal(colInd0, patchInd, colInd);

                GISMO_ASSERT( colMap.boundarySize()==fixedDofs.rows(),
                              "Invalid values for fixed part");
            }
=======
            const gsDofMapper  & colMap = static_cast<const expr::gsFeSpace<T>&>(u).mapper();
            const gsDofMapper  & rowMap = static_cast<const expr::gsFeSpace<T>&>(v).mapper();

            const gsMatrix<index_t> & colInd0 = u.data().actives;
            const gsMatrix<index_t> & rowInd0 = v.data().actives;
            const gsMatrix<T>  & fixedDofs = static_cast<const expr::gsFeSpace<T>&>(u).fixedPart();
>>>>>>> 104d2792

            for (index_t r = 0; r != rd; ++r)
            {
                const index_t rls = r * rowInd0.rows();     //local stride
                for (index_t i = 0; i != rowInd0.rows(); ++i)
                {
                    const index_t ii = rowMap.index(rowInd0.at(i),patchInd,r); // N_i
                    if ( rowMap.is_free_index(ii) )
                    {
                        for (index_t c = 0; c != cd; ++c)
                        {
                            if (isMatrix)
                            {
                                const index_t cls = c * colInd0.rows();     //local stride

                                for (index_t j = 0; j != colInd0.rows(); ++j)
                                {
                                    if ( 0 == localMat(rls+i,cls+j) ) continue;

                                    const index_t jj = colMap.index(colInd0.at(j),patchInd,c); // N_j
                                    if ( colMap.is_free_index(jj) )
                                    {
                                        // If matrix is symmetric, we could
                                        // store only lower triangular part
                                        //if ( (!symm) || jj <= ii )
                                        m_matrix.coeffRef(ii, jj) += localMat(rls+i,cls+j);
                                    }
                                    else // colMap.is_boundary_index(jj) )
                                    {
                                        // Symmetric treatment of eliminated BCs
                                        // GISMO_ASSERT(1==m_rhs.cols(), "-");
                                        m_rhs.at(ii) -= localMat(rls+i,cls+j) *
                                            fixedDofs(colMap.global_to_bindex(jj), c);
                                    }
                                }
                            }
                            else
                            {
                                m_rhs.row(ii) += localMat.row(rls+i);
                            }
                        }
                    }
                }
            }
        }//push

    };

}; // gsExprAssembler

template<class T>
gsOptionList gsExprAssembler<T>::defaultOptions()
{
    gsOptionList opt;
    opt.addInt("DirichletValues"  , "Method for computation of Dirichlet DoF values [100..103]", 101);
    opt.addReal("quA", "Number of quadrature points: quA*deg + quB", 1.0  );
    opt.addInt ("quB", "Number of quadrature points: quA*deg + quB", 1    );
    opt.addReal("bdA", "Estimated nonzeros per column of the matrix: bdA*deg + bdB", 2.0  );
    opt.addInt ("bdB", "Estimated nonzeros per column of the matrix: bdA*deg + bdB", 1    );
    opt.addReal("bdO", "Overhead of sparse mem. allocation: (1+bdO)(bdA*deg + bdB) [0..1]", 0.333);
    return opt;
}

template<class T>
void gsExprAssembler<T>::computeDirichletDofs2(short_t unk)
{
    expr::gsFeSpace<T> & u = *m_vcol[unk];

    //if ( m_options.getInt("DirichletStrategy") == dirichlet::nitsche)
    //    return; // Nothing to compute

    //const gsMultiBasis<T> & mbasis = dynamic_cast<const gsMultiBasis<T>&>(u.source());

    // eg. not penalize
    const gsDofMapper & mapper = u.mapper();

    switch ( m_options.getInt("DirichletValues") )
    {
    case dirichlet::homogeneous:
        // If we have a homogeneous Dirichlet problem fill boundary
        // DoFs with zeros
        u.fixedPart().setZero(mapper.boundarySize(), u.dim() );
        break;
    case dirichlet::interpolation:
        computeDirichletDofsIntpl2(u);
        break;
    case dirichlet::l2Projection:
        computeDirichletDofsL2Proj(u); //this->computeDirichletDofsL2Proj(mapper, mbasis,unk);
        break;
    case dirichlet::user :
        // Assuming that the DoFs are already set by the user
        GISMO_ENSURE( u.fixedPart().rows() == mapper.boundarySize() &&
                      u.fixedPart().cols() == u.dim(),
                      "The Dirichlet DoFs are not set.");
        break;
    default:
        GISMO_ERROR("Something went wrong with Dirichlet values.");
    }

    /* Corner values -- todo
    for ( typename gsBoundaryConditions<T>::const_citerator
              it = bbc.cornerBegin();
          it != bbc.cornerEnd(); ++it )
    {
        if(it->unknown == unk)
        {
            const index_t i  = mbasis[it->patch].functionAtCorner(it->corner);
            const index_t ii = mapper.bindex( i , it->patch );
            u.fixedPart().row(ii).setConstant(it->value);
        }
        else
            continue;
    }
    */
}

template<class T>
void gsExprAssembler<T>::setFixedDofVector(gsMatrix<T> & vals, short_t unk)
{
    expr::gsFeSpace<T> & u = *m_vcol[unk];
    gsMatrix<T>        & fixedDofs = const_cast<expr::gsFeSpace<T>&>(u).fixedPart();
    fixedDofs.swap(vals);
    vals.resize(0, 0);
    // Assuming that the DoFs are already set by the user
    GISMO_ENSURE( fixedDofs.rows() == u.mapper().boundarySize() &&
                  fixedDofs.cols() == u.dim(),
                     "The Dirichlet DoFs were not provided correctly.");
}

template<class T>
void gsExprAssembler<T>::setFixedDofs(const gsMatrix<T> & coefMatrix, short_t unk, size_t patch)
{
    GISMO_ASSERT( m_options.getInt("DirichletValues") == dirichlet::user, "Incorrect options");

    expr::gsFeSpace<T> & u = *m_vcol[unk];
    //const index_t dirStr = m_options.getInt("DirichletStrategy");
    const gsMultiBasis<T> & mbasis = *dynamic_cast<const gsMultiBasis<T>* >(&(u).source());

    //const gsBoundaryConditions<> & bbc = u.hasBc() ? u.bc() : gsBoundaryConditions<>();

    const gsDofMapper & mapper = u.mapper();
//    const gsDofMapper & mapper =
//        dirichlet::elimination == dirStr ? u.mapper()
//        : mbasis.getMapper(dirichlet::elimination,
//                           static_cast<iFace::strategy>(m_options.getInt("InterfaceStrategy")),
//                           bbc, u.id()) ;

    gsMatrix<T> & fixedDofs = const_cast<expr::gsFeSpace<T>& >(u).fixedPart();
    GISMO_ASSERT(fixedDofs.rows() == mapper.boundarySize() &&
                 fixedDofs.cols() == u.dim(),
                 "Fixed DoFs were not initialized.");

    // for every side with a Dirichlet BC
    // for ( typename gsBoundaryConditions<T>::const_iterator
    //       it =  bbc.dirichletBegin();
    //       it != bbc.dirichletEnd()  ; ++it )
    typedef typename gsBoundaryConditions<T>::bcRefList bcRefList;
    for ( typename bcRefList::const_iterator it =  u.bc().dirichletBegin();
          it != u.bc().dirichletEnd()  ; ++it )
    {
        const index_t k = it->patch();
        if ( k == patch )
        {
            // Get indices in the patch on this boundary
            const gsMatrix<index_t> boundary =
                    mbasis[k].boundary(it->side());

            //gsInfo <<"Setting the value for: "<< boundary.transpose() <<"\n";

            for (index_t i=0; i!= boundary.size(); ++i)
            {
                // Note: boundary.at(i) is the patch-local index of a
                // control point on the patch
                const index_t ii  = mapper.bindex( boundary.at(i) , k );

                fixedDofs.row(ii) = coefMatrix.row(boundary.at(i));
            }
        }
    }
} // setFixedDofs

template<class T> void gsExprAssembler<T>::resetSpaces()
{
    for (size_t i = 0; i!=m_vcol.size(); ++i)
    {
        GISMO_ASSERT(NULL!=m_vcol[i], "The assembler spaces where not set.");
        m_vcol[i]->reset();

        if ( m_vcol[i] != m_vrow[i] )
        {
            GISMO_ASSERT(NULL!=m_vrow[i], "The assembler spaces where not set.");
            m_vrow[i]->reset();
        }
    }
}

template<class T> void gsExprAssembler<T>::resetDimensions()
{
    for (size_t i = 1; i!=m_vcol.size(); ++i)
    {
        m_vcol[i]->mapper().setShift(m_vcol[i-1]->mapper().firstIndex() +
                                     m_vcol[i-1]->dim()*m_vcol[i-1]->mapper().freeSize() );

        if ( m_vcol[i] != m_vrow[i] )
            m_vrow[i]->mapper().setShift(m_vrow[i-1]->mapper().firstIndex() +
                                         m_vrow[i-1]->dim()*m_vrow[i-1]->mapper().freeSize() );
    }
}

template<class T>
#if(__cplusplus >= 201103L || _MSC_VER >= 1600 || defined(__DOXYGEN__)) // c++11
template<class... expr>
void gsExprAssembler<T>::assemble(expr... args)
#else
    template <class E1, class E2, class E3, class E4, class E5>
    void gsExprAssembler<T>::assemble( const expr::_expr<E1> & a1, const expr::_expr<E2> & a2,
    const expr::_expr<E3> & a3, const expr::_expr<E4> & a4, const expr::_expr<E5> & a5)
#endif
{
    GISMO_ASSERT(matrix().cols()==numDofs(), "System not initialized");

    // initialize flags
    m_exprdata->initFlags(SAME_ELEMENT|NEED_ACTIVE, SAME_ELEMENT);
#   if __cplusplus >= 201103L || _MSC_VER >= 1600
    _apply(_setFlag, args...);
    //_apply(_printExpr, args...);
#   else
    _setFlag(a1);_setFlag(a1);_setFlag(a2);_setFlag(a4);_setFlag(a5);
#   endif
    gsQuadRule<T> QuRule;  // Quadrature rule
    gsVector<T> quWeights; // quadrature weights

    _eval ee(m_matrix, m_rhs, quWeights);

    for (unsigned patchInd = 0; patchInd < m_exprdata->multiBasis().nBases(); ++patchInd)
    {
        ee.setPatch(patchInd);
        QuRule = gsQuadrature::get(m_exprdata->multiBasis().basis(patchInd), m_options);

        // Initialize domain element iterator for current patch
        typename gsBasis<T>::domainIter domIt =  // add patchInd to domainiter ?
            m_exprdata->multiBasis().basis(patchInd).makeDomainIterator();
        m_element.set(*domIt);

        // Start iteration over elements of patchInd
        for (; domIt->good(); domIt->next() )
        {
            // Map the Quadrature rule to the element
            QuRule.mapTo( domIt->lowerCorner(), domIt->upperCorner(),
                          m_exprdata->points(), quWeights);

            // Perform required pre-computations on the quadrature nodes
            m_exprdata->precompute(patchInd);
            //m_exprdata->precompute(QuRule, *domIt); // todo

            // Assemble contributions of the element
#           if __cplusplus >= 201103L || _MSC_VER >= 1600
            _apply(ee, args...);
#           else
            ee(a1);ee(a2);ee(a3);ee(a4);ee(a5);
#           endif
        }
    }

    m_matrix.makeCompressed();
}

template<class T>
#if __cplusplus >= 201103L || _MSC_VER >= 1600 // c++11
template<class... expr>
void gsExprAssembler<T>::assemble(const bcRefList & BCs, expr... args)
#else
template <class E1>
void gsExprAssembler<T>::assemble(const bcRefList & BCs, const expr::_expr<E1> & a1)
#endif
{
    // initialize flags
    m_exprdata->initFlags(SAME_ELEMENT|NEED_ACTIVE, SAME_ELEMENT);
#   if __cplusplus >= 201103L || _MSC_VER >= 1600
    _apply(_setFlag, args...);
#   else
    _setFlag(a1);
#   endif

    gsVector<T> quWeights;// quadrature weights
    gsQuadRule<T>  QuRule;

    _eval ee(m_matrix, m_rhs, quWeights);

    for (typename bcRefList::const_iterator iit = BCs.begin(); iit!= BCs.end(); ++iit)
    {
        const boundary_condition<T> * it = &iit->get();

        QuRule = gsQuadrature::get(m_exprdata->multiBasis().basis(it->patch()), m_options, it->side().direction());

        m_exprdata->mapData.side = it->side();

        // Update boundary function source
        m_exprdata->setMutSource(*it->function(), it->parametric());
        //mutVar.registerVariable(func, mutData);

        typename gsBasis<T>::domainIter domIt =
            m_exprdata->multiBasis().basis(it->patch()).makeDomainIterator(it->side());
        m_element.set(*domIt);

        // Start iteration over elements
        for (; domIt->good(); domIt->next() )
        {
            // Map the Quadrature rule to the element
            QuRule.mapTo( domIt->lowerCorner(), domIt->upperCorner(),
                          m_exprdata->points(), quWeights);

            // Perform required pre-computations on the quadrature nodes
            m_exprdata->precompute(it->patch());

            // Assemble contributions of the element
#           if __cplusplus >= 201103L || _MSC_VER >= 1600
            _apply(ee, args...);
#           else
            ee(a1);
#           endif
        }
    }

    //this->finalize();
    m_matrix.makeCompressed();
    //g_bd.clear();
    //mutVar.clear();
}


template<class T>
template<bool left, bool right, class E1, class E2>
void gsExprAssembler<T>::assembleLhsRhsBc_impl(const expr::_expr<E1> & exprLhs,
                                               const expr::_expr<E2> & exprRhs,
                                               space rvar, space cvar,
                                               const bcContainer & BCs)
{
    //GISMO_ASSERT( exprRhs.isVector(), "Expecting vector expression");

    // initialize flags
    m_exprdata->initFlags(SAME_ELEMENT|NEED_ACTIVE, SAME_ELEMENT);
    if (left ) exprLhs.setFlag();
    if (right) exprRhs.setFlag();

    gsVector<T> quWeights;// quadrature weights
    gsQuadRule<T>  QuRule;
    _eval ee(m_matrix, m_rhs, quWeights);

    for (typename bcContainer::const_iterator it = BCs.begin(); it!= BCs.end(); ++it)
    {
        QuRule = gsQuadrature::get(m_exprdata->multiBasis().basis(it->patch()), m_options, it->side().direction());

        m_exprdata->mapData.side = it->side();

        // Update boundary function source
        m_exprdata->setMutSource(*it->function(), it->parametric());
        //mutVar.registerVariable(func, mutData);

        typename gsBasis<T>::domainIter domIt =
            m_exprdata->multiBasis().basis(it->patch()).makeDomainIterator(it->side());
        m_element.set(*domIt);

        // Start iteration over elements
        for (; domIt->good(); domIt->next() )
        {
            // Map the Quadrature rule to the element
            QuRule.mapTo( domIt->lowerCorner(), domIt->upperCorner(),
                          m_exprdata->points(), quWeights);

            // Perform required pre-computations on the quadrature nodes
            m_exprdata->precompute(it->patch());

	    ee(exprLhs);
	    ee(exprRhs);
        }
    }

    //this->finalize();
    m_matrix.makeCompressed();
    //g_bd.clear();
    //mutVar.clear();
}

template<class T>
template<bool left, bool right, class E1, class E2>
void gsExprAssembler<T>::assembleInterface_impl(const expr::_expr<E1> & exprLhs,
                                                const expr::_expr<E2> & exprRhs,
                                                space rvar, space cvar,
                                                const ifContainer & iFaces)
{
    //GISMO_ASSERT( exprRhs.isVector(), "Expecting vector expression");

    // initialize flags

    m_exprdata->initFlags(SAME_ELEMENT|NEED_ACTIVE, SAME_ELEMENT);
    if (left ) exprLhs.setFlag();
    if (right) exprRhs.setFlag();
    //m_exprdata->parse(exprLhs,exprRhs);
    //m_exprdata->parse(exprRhs);

    gsVector<T> quWeights;// quadrature weights
    gsQuadRule<T>  QuRule;
    _eval ee(m_matrix, m_rhs, quWeights);

    //gsMatrix<T> tmp;

    for (gsBoxTopology::const_iiterator it = iFaces.begin();
         it != iFaces.end(); ++it )
    {
        const boundaryInterface & iFace = *it;
        const index_t patch1 = iFace.first() .patch;
        //const index_t patch2 = iFace.second().patch;
        //const gsAffineFunction<T> interfaceMap(m_pde_ptr->patches().getMapForInterface(bi));

        QuRule = gsQuadrature::get(m_exprdata->multiBasis().basis(patch1),
                                   m_options, iFace.first().side().direction());

        m_exprdata->mapData.side = iFace.first().side(); // (!)

        typename gsBasis<T>::domainIter domIt =
            m_exprdata->multiBasis().basis(patch1).makeDomainIterator(iFace.first().side());
        m_element.set(*domIt);

        // Start iteration over elements
        for (; domIt->good(); domIt->next() )
        {
            // Map the Quadrature rule to the element
            QuRule.mapTo( domIt->lowerCorner(), domIt->upperCorner(),
                          m_exprdata->points(), quWeights);

            // Perform required pre-computations on the quadrature nodes
            m_exprdata->precompute(patch1);

            // DG: need data1, data2
            // coupling: need to know patch1/patch2

//            interfaceMap.eval_into(m_exprdata->points(), tmp);
//            m_exprdata->points().swap(tmp);
//            m_exprdata->precompute(patch2);

	    ee(exprLhs);
	    ee(exprRhs);
        }
    }

    m_matrix.makeCompressed();
}


template<class T> //
void gsExprAssembler<T>::computeDirichletDofsIntpl2(const expr::gsFeSpace<T> & u)
{
    const gsDofMapper  & mapper    = u.mapper();
    gsMatrix<T>        & fixedDofs = const_cast<expr::gsFeSpace<T>&>(u).fixedPart();
    fixedDofs.resize(mapper.boundarySize(), u.dim() );
    const index_t parDim = u.source().domainDim();

    const gsMultiBasis<T> & mbasis =
        *dynamic_cast<const gsMultiBasis<T>*>(&u.source());

    // Iterate over all patch-sides with Boundary conditions
    typedef typename gsBoundaryConditions<T>::bcRefList bcRefList;
    for ( typename bcRefList::const_iterator iit =  u.bc().begin();
          iit != u.bc().end()  ; ++iit )
    {
        const boundary_condition<T> * it = &iit->get();

        const index_t k = it->patch();
        if( it->unknown()!=u.id() )
            continue;
        const gsBasis<T> & basis = mbasis[k];

        // Get dofs on this boundary
        const gsMatrix<index_t> boundary = basis.boundary(it->side());

        // If the condition is homogeneous then fill with zeros
        if ( it->isHomogeneous() )
        {
            for (index_t i=0; i!= boundary.size(); ++i)
            {
                const index_t ii= mapper.bindex( boundary.at(i) , k );
                fixedDofs.row(ii).setZero();
            }
            continue;
        }

        // Get the side information
        short_t dir = it->side().direction( );
        index_t param = (it->side().parameter() ? 1 : 0);

        // Compute grid of points on the face ("face anchors")
        std::vector< gsVector<T> > rr;
        rr.reserve( parDim );

        for ( short_t i=0; i < parDim; ++i)
        {
            if ( i==dir )
            {
                gsVector<T> b(1);
                b[0] = ( basis.component(i).support() ) (0, param);
                rr.push_back(b);
            }
            else
            {
                rr.push_back( basis.component(i).anchors().transpose() );
            }
        }

        // GISMO_ASSERT(it->function()->targetDim() == u.dim(),
        //              "Given Dirichlet boundary function does not match problem dimension."
        //              <<it->function()->targetDim()<<" != "<<u.dim()<<"\n");

        // Compute dirichlet values
        gsMatrix<T> fpts;
        if ( it->parametric() )
            fpts = it->function()->eval( gsPointGrid<T>( rr ) );
        else
            fpts = it->function()->eval(
                m_exprdata->getMap().source().piece(it->patch()).eval(  gsPointGrid<T>( rr ) ) );


        if ( fpts.rows() != u.dim() )
        {
            // assume scalar
            gsMatrix<T> tmp(u.dim(), fpts.cols());
            tmp.setZero();
            gsDebugVar(!dir);
            tmp.row(!dir) = (param ? 1 : -1) * fpts; // normal !
            fpts.swap(tmp);
        }

        // Interpolate dirichlet boundary
        typename gsBasis<T>::uPtr h = basis.boundaryBasis(it->side());
        typename gsGeometry<T>::uPtr geo = h->interpolateAtAnchors(fpts);
        const gsMatrix<T> & dVals =  geo->coefs();

        // Save corresponding boundary dofs
        for (index_t l=0; l!= boundary.size(); ++l)
        {
            const index_t ii = mapper.bindex( boundary.at(l) , it->patch());
            fixedDofs.row(ii) = dVals.row(l);
        }
    }
}


/*
template<class T> //
void gsExprAssembler<T>::computeDirichletDofsIntpl3(const expr::gsFeSpace<T> & u)
{
    const gsDofMapper  & mapper    = u.mapper();
    gsMatrix<T>        & fixedDofs = const_cast<expr::gsFeSpace<T>&>(u).fixedPart();
    const index_t bsz = mapper.boundarySize();
    fixedDofs.resize(bsz, u.dim() );
    gsMatrix<T> pt, val, rhs;
    rhs.resize(bsz, u.dim() );
    gsMatrix<index_t> act;
    gsSparseMatrix<T> cmat(bsz, bsz);
    // todo: reserve

    const gsMultiBasis<T> & mbasis =
        *dynamic_cast<const gsMultiBasis<T>*>(&u.source());

    // Iterate over all patch-sides with Boundary conditions
    // Iterate over all patch-sides with Dirichlet-boundary conditions
    typedef typename gsBoundaryConditions<T>::bcRefList bcRefList;
    for ( typename bcRefList::const_iterator iit =  u.bc().begin();
          iit != u.bc().end()  ; ++iit )
    {
        const boundary_condition<T> * it = &iit->get();

        GISMO_ASSERT(it->function()->targetDim() == u.dim(),
                     "Given Dirichlet boundary function does not match problem dimension."
                     <<it->function()->targetDim()<<" != "<<u.dim()<<"\n");

        const index_t k   = it->patch();
        if( it->unknown()!=u.id() )
            continue;
        const gsBasis<T> & basis = mbasis[k];

        // Get dofs on this boundary
        gsMatrix<index_t> boundary = basis.boundary(it->side());

        // If the condition is homogeneous then fill with zeros
        if ( it->isHomogeneous() )
        {
            for (index_t i=0; i!= boundary.size(); ++i)
            {
                const index_t ii= mapper.bindex( boundary.at(i) , k );
                fixedDofs.row(ii).setZero();
            }
            continue;
        }

        // Get anchor points for the respective dofs
        for ( index_t i=0; i != boundary.size(); ++i)
            // or: preimage ?
        {
            const index_t cc = mapper.bindex( boundary.at(l) , k );
            basis.anchor_into(boundary.at(i), pt);
            basis.active_into(pt, act);
            basis.eval_into  (pt, val);

            for ( index_t l = 0; l != act.size(); ++l)
            {
                const index_t ii = mapper.index( act.at(l) , k );
                if ( mapper.is_boundary_index(ii) ) // && cmat.isExpZero
                    cmat.insert(cc, mapper.global_to_bindex(ii)) = val.at(l);
            }

            // rhs
            if ( it->parametric() )
                it->function()->eval_into(pt, val);
            else
            {
                it->function()->eval_into(
                    m_exprdata->getMap().source().piece(it->patch()).eval(pt), val );
            }
            rhs.row(cc) = val.transpose();
        }

        // Interpolate dirichlet boundary
        // Solve overconstraint using QR ?
        //fixedDofs = ..
    }
}
//*/

template<class T>
void gsExprAssembler<T>::computeDirichletDofsL2Proj(const expr::gsFeSpace<T>& u)
{
    GISMO_ASSERT(&m_exprdata->getMap().source() != NULL, "Geometry not set, call setMap(...) first!");

    const gsDofMapper & mapper = u.mapper();
    gsMatrix<T> & fixedDofs = const_cast<expr::gsFeSpace<T>& >(u).fixedPart();
    fixedDofs.resize(mapper.boundarySize(), u.dim());

    const gsMultiBasis<T> & mbasis = *dynamic_cast<const gsMultiBasis<T>* >(&u.source());

    //const gsBoundaryConditions<> & bbc = u.hasBc() ? u.bc() : gsBoundaryConditions<>();

    // Set up matrix, right-hand-side and solution vector/matrix for
    // the L2-projection
    gsSparseEntries<T> projMatEntries;
    gsMatrix<T>        globProjRhs;
    globProjRhs.setZero(mapper.boundarySize(), u.dim());

    // Temporaries
    gsVector<T> quWeights;

    gsMatrix<T> rhsVals;
    gsMatrix<index_t> globIdxAct;
    gsMatrix<T> basisVals;

    gsMapData<T> md(NEED_MEASURE | SAME_ELEMENT);

    const gsMultiPatch<T> & mp = static_cast<const gsMultiPatch<T> &>(m_exprdata->getMap().source());

    // Iterate over all patch-sides with Dirichlet-boundary conditions
    typedef typename gsBoundaryConditions<T>::bcRefList bcRefList;
    for (typename bcRefList::const_iterator iit = u.bc().begin();
         iit != u.bc().end(); ++iit)
    {
        const boundary_condition<T> * iter = &iit->get();

        const short_t unk = iter->unknown();
        if(unk != u.id())
            continue;
        const index_t patchIdx   = iter->patch();
        const gsBasis<T> & basis = mbasis[patchIdx];

        const gsGeometry<T> & patch = mp.patch(patchIdx);

        // Set up quadrature to degree+1 Gauss points per direction,
        // all lying on iter->side() except from the direction which
        // is NOT along the element
        gsGaussRule<T> bdQuRule(basis, 1.0, 1, iter->side().direction());

        // Create the iterator along the given part boundary.
        typename gsBasis<T>::domainIter bdryIter = basis.makeDomainIterator(iter->side());

        for (; bdryIter->good(); bdryIter->next())
        {
            bdQuRule.mapTo(bdryIter->lowerCorner(), bdryIter->upperCorner(),
                           md.points, quWeights);

            patch.computeMap(md);

            // the values of the boundary condition are stored
            // to rhsVals. Here, "rhs" refers to the right-hand-side
            // of the L2-projection, not of the PDE.
            rhsVals = iter->function()->eval(m_exprdata->getMap().source().piece(patchIdx).eval(md.points));

            basis.eval_into(md.points, basisVals);

            // Indices involved here:
            // --- Local index:
            // Index of the basis function/DOF on the patch.
            // Does not take into account any boundary or interface conditions.
            // --- Global Index:
            // Each DOF has a unique global index that runs over all patches.
            // This global index includes a re-ordering such that all eliminated
            // DOFs come at the end.
            // The global index also takes care of glued interface, i.e., corresponding
            // DOFs on different patches will have the same global index, if they are
            // glued together.
            // --- Boundary Index (actually, it's a "Dirichlet Boundary Index"):
            // The eliminated DOFs, which come last in the global indexing,
            // have their own numbering starting from zero.

            // Get the global indices (second line) of the local
            // active basis (first line) functions/DOFs:
            basis.active_into(md.points.col(0), globIdxAct);
            mapper.localToGlobal(globIdxAct, patchIdx, globIdxAct);

            // Out of the active functions/DOFs on this element, collect all those
            // which correspond to a boundary DOF.
            // This is checked by calling mapper.is_boundary_index( global Index )

            // eltBdryFcts stores the row in basisVals/globIdxAct, i.e.,
            // something like a "element-wise index"
            std::vector<index_t> eltBdryFcts;
            eltBdryFcts.reserve(mapper.boundarySize());
            for (index_t i = 0; i < globIdxAct.rows(); i++)
            {
                if (mapper.is_boundary_index(globIdxAct(i, 0)))
                {
                    eltBdryFcts.push_back(i);
                }
            }

            // Do the actual assembly:
            for (index_t k = 0; k < md.points.cols(); k++)
            {
                const T weight_k = quWeights[k] * md.measure(k);

                // Only run through the active boundary functions on the element:
                for (size_t i0 = 0; i0 < eltBdryFcts.size(); i0++)
                {
                    // Each active boundary function/DOF in eltBdryFcts has...
                    // ...the above-mentioned "element-wise index"
                    const index_t i = eltBdryFcts[i0];
                    // ...the boundary index.
                    const index_t ii = mapper.global_to_bindex(globIdxAct(i));

                    for (size_t j0 = 0; j0 < eltBdryFcts.size(); j0++)
                    {
                        const index_t j = eltBdryFcts[j0];
                        const index_t jj = mapper.global_to_bindex(globIdxAct(j));

                        // Use the "element-wise index" to get the needed
                        // function value.
                        // Use the boundary index to put the value in the proper
                        // place in the global projection matrix.
                        projMatEntries.add(ii, jj, weight_k * basisVals(i, k) * basisVals(j, k));
                    } // for j

                    globProjRhs.row(ii) += weight_k * basisVals(i, k) * rhsVals.col(k).transpose();

                } // for i
            } // for k
        } // bdryIter
    } // boundaryConditions-Iterator

    gsSparseMatrix<T> globProjMat(mapper.boundarySize(), mapper.boundarySize());
    globProjMat.setFrom(projMatEntries);
    globProjMat.makeCompressed();

    // Solve the linear system:
    // The position in the solution vector already corresponds to the
    // numbering by the boundary index. Hence, we can simply take them
    // for the values of the eliminated Dirichlet DOFs.
    typename gsSparseSolver<T>::CGDiagonal solver;
    fixedDofs = solver.compute(globProjMat).solve(globProjRhs);

} // computeDirichletDofsL2Proj


} //namespace gismo<|MERGE_RESOLUTION|>--- conflicted
+++ resolved
@@ -20,97 +20,6 @@
 namespace gismo
 {
 
-<<<<<<< HEAD
-/*
-  Internal function which accumulates the local element matrices to
-  the global sparse matrix and right-hand side
- */
-template<class T, bool left, bool right>
-void gsAccumulateLocalToGlobal(
-    gsSparseMatrix<T> & matrix_out,
-    gsMatrix<T> & rhs_out,
-    const gsMatrix<T> & localMat,
-    const gsMatrix<T> & localRhs,
-    const expr::gsFeSpace<T> & v, //rowvar
-    const expr::gsFeSpace<T> & u, //colvar
-    const index_t patchInd)
-{
-    GISMO_ASSERT(!left  || v.isValid(), "The row space is not valid");
-    GISMO_ASSERT(!right || u.isValid(), "The column space is not valid");
-
-    const index_t cd            = u.dim();
-    const index_t rd            = v.dim();
-    const gsDofMapper  & colMap = u.mapper();
-    const gsDofMapper  & rowMap = v.mapper();
-    gsMatrix<unsigned> & colInd0 = const_cast<gsMatrix<unsigned>&>(u.data().actives);
-    gsMatrix<unsigned> & rowInd0 = const_cast<gsMatrix<unsigned>&>(v.data().actives);
-    const gsMatrix<T>  & fixedDofs = u.fixedPart();
-
-    gsMatrix<unsigned> rowInd, colInd;
-    //if (&colMap==&rowMap) && (&rowInd==&colInd)
-    if (left)
-        colMap.localToGlobal(colInd0, patchInd, colInd);
-    rowMap.localToGlobal(rowInd0, patchInd, rowInd);
-
-    //gsDebugVar( localMat.dim() );
-    // colMap.print();
-    // rowMap.print();
-
-    //GISMO_STATIC_ASSERT(left || right, "Nothing to do.");
-    GISMO_ASSERT( !left || colMap.boundarySize()==fixedDofs.rows(),
-                  "Invalid values for fixed part");
-
-    for (index_t r = 0; r != rd; ++r)
-    {
-        const index_t rls = r * rowInd.rows();     //local stride
-        const index_t rgs = r * rowMap.freeSize(); //global stride
-
-        for (index_t i = 0; i != rowInd.rows(); ++i) // **
-        {
-            const int ii = rgs + rowInd.at(i); // N_i
-
-            if ( rowMap.is_free_index(rowInd.at(i)) )
-            {
-                if (right)
-                {
-                    rhs_out.row(ii) += localRhs.row(rls+i);
-                }
-
-                if (left)
-                    for (index_t c = 0; c != cd; ++c)
-                    {
-                        const index_t cls = c * colInd.rows();     //local stride
-                        const index_t cgs = c * colMap.freeSize(); //global stride
-
-                        for (index_t j = 0; j != colInd.rows(); ++j)
-                        {
-                            if ( 0 == localMat(rls+i,cls+j) ) continue;
-
-                            const int jj = cgs + colInd.at(j); // N_j
-
-                            if ( colMap.is_free_index(colInd.at(j)) )
-                            {
-                                // If matrix is symmetric, we could
-                                // store only lower triangular part
-                                //if ( (!symm) || jj <= ii )
-                                matrix_out.coeffRef(ii, jj) += localMat(rls+i,cls+j);
-                            }
-                            else // colMap.is_boundary_index(jj) )
-                            {
-                                // Symmetric treatment of eliminated BCs
-                                // GISMO_ASSERT(1==rhs_out.cols(), "-");
-                                rhs_out.at(ii) -= localMat(rls+i,cls+j) *
-                                    fixedDofs(colMap.global_to_bindex(colInd.at(j)), c);
-                            }
-                        }
-                    }
-            }
-        }
-    }
-}
-
-=======
->>>>>>> 104d2792
 /**
    Assembler class for generating matrices and right-hand sides based
    on isogeometric expressions
@@ -596,31 +505,12 @@
 
             const index_t cd            = u.dim();
             const index_t rd            = v.dim();
-<<<<<<< HEAD
-            const gsDofMapper  & colMap = u.mapper();
-            const gsDofMapper  & rowMap = v.mapper();
-            gsMatrix<unsigned> & colInd0 = const_cast<gsMatrix<unsigned>&>(u.data().actives);
-            gsMatrix<unsigned> & rowInd0 = const_cast<gsMatrix<unsigned>&>(v.data().actives);
-            const gsMatrix<T>  & fixedDofs = u.fixedPart();
-
-            gsMatrix<unsigned> rowInd, colInd;
-            rowMap.localToGlobal(rowInd0, patchInd, rowInd);
-            if (isMatrix)
-            {
-                //if (&rowInd0!=&colInd0)
-                colMap.localToGlobal(colInd0, patchInd, colInd);
-
-                GISMO_ASSERT( colMap.boundarySize()==fixedDofs.rows(),
-                              "Invalid values for fixed part");
-            }
-=======
             const gsDofMapper  & colMap = static_cast<const expr::gsFeSpace<T>&>(u).mapper();
             const gsDofMapper  & rowMap = static_cast<const expr::gsFeSpace<T>&>(v).mapper();
 
             const gsMatrix<index_t> & colInd0 = u.data().actives;
             const gsMatrix<index_t> & rowInd0 = v.data().actives;
             const gsMatrix<T>  & fixedDofs = static_cast<const expr::gsFeSpace<T>&>(u).fixedPart();
->>>>>>> 104d2792
 
             for (index_t r = 0; r != rd; ++r)
             {
