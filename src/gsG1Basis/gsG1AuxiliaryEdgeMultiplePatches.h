/** @file gsG1AuxiliaryEdgeMultiplePatches.h
 *
    @brief Reparametrize the Geometry for one Interface

    This file is part of the G+Smo library.

    This Source Code Form is subject to the terms of the Mozilla Public
    License, v. 2.0. If a copy of the MPL was not distributed with this
    file, You can obtain one at http://mozilla.org/MPL/2.0/.

    Author(s): A. Farahat
*/

#pragma once

#include <gismo.h>
#include <gsCore/gsMultiPatch.h>
#include <gsG1Basis/gsG1AuxiliaryPatch.h>
# include <gsG1Basis/gsApproxG1BasisEdge.h>
# include <gsG1Basis/gsG1ASBasisEdge.h>
# include <gsG1Basis/gsG1ASGluingData.h>
# include <gsG1Basis/gsG1OptionList.h>

namespace gismo
{


class gsG1AuxiliaryEdgeMultiplePatches
{

public:

    // Constructor for one patch and it's boundary
    gsG1AuxiliaryEdgeMultiplePatches(const gsMultiPatch<> & sp, const size_t patchInd){
        auxGeom.push_back(gsG1AuxiliaryPatch(sp.patch(patchInd), patchInd));
    }

    // Constructor for two patches along the common interface
    gsG1AuxiliaryEdgeMultiplePatches(const gsMultiPatch<> & mp, const size_t firstPatch, const size_t secondPatch){
        auxGeom.push_back(gsG1AuxiliaryPatch(mp.patch(firstPatch), firstPatch));
        auxGeom.push_back(gsG1AuxiliaryPatch(mp.patch(secondPatch), secondPatch));
    }


    // Compute topology
    // After computeTopology() the patches will have the same patch-index as the position-index in auxGeom
    // EXAMPLE: global patch-index-order inside auxGeom: [2, 3, 4, 1, 0]
    //          in auxTop: 2->0, 3->1, 4->2, 1->3, 0->4
    gsMultiPatch<> computeAuxTopology(){
        gsMultiPatch<> auxTop;
        for(unsigned i = 0; i <  auxGeom.size(); i++){
            if(auxGeom[i].getPatch().orientation() == -1)
            {
                auxGeom[i].swapAxis();
<<<<<<< HEAD
//                gsInfo << "Changed axis on patch: " << auxGeom[i].getGlobalPatchIndex() << "\n";
=======
>>>>>>> bc624aed
            }
            auxTop.addPatch(auxGeom[i].getPatch());
        }
        auxTop.computeTopology();
        return auxTop;
    }


    gsMultiPatch<> reparametrizeG1Interface(){
        gsMultiPatch<> repTop(this->computeAuxTopology());

        if(repTop.interfaces()[0].second().side().index() == 1 && repTop.interfaces()[0].first().side().index() == 3)
            return repTop;

        // Right patch along the interface. Patch 0 -> v coordinate. Edge west along interface
        switch (repTop.interfaces()[0].second().side().index())
        {
            case 1:
<<<<<<< HEAD
//                gsInfo << "Global patch: " << auxGeom[0].getGlobalPatchIndex() << "\tLocal patch: " << repTop.interfaces()[0].second().patch << " not rotated\n";
                break;
            case 4: auxGeom[0].rotateParamClock();
//                gsInfo << "Global patch: " << auxGeom[0].getGlobalPatchIndex() <<"\tLocal patch: " << repTop.interfaces()[0].second().patch << " rotated clockwise\n";
                break;
            case 3: auxGeom[0].rotateParamAntiClock();
//                gsInfo << "Global patch: " << auxGeom[0].getGlobalPatchIndex() <<"\tLocal patch: " << repTop.interfaces()[0].second().patch << " rotated anticlockwise\n";
                break;
            case 2: auxGeom[0].rotateParamAntiClockTwice();
//                gsInfo << "Global patch: " << auxGeom[0].getGlobalPatchIndex() <<"\tLocal patch: " << repTop.interfaces()[0].second().patch << " rotated twice anticlockwise\n";
=======
                break;
            case 4: auxGeom[0].rotateParamClock();
                break;
            case 3: auxGeom[0].rotateParamAntiClock();
                break;
            case 2: auxGeom[0].rotateParamAntiClockTwice();
>>>>>>> bc624aed
                break;
            default:
                break;
        }

        // Left patch along the interface. Patch 1 -> u coordinate. Edge south along interface
        switch (repTop.interfaces()[0].first().side().index())
        {
            case 3:
<<<<<<< HEAD
//                gsInfo << "Global patch: " << auxGeom[1].getGlobalPatchIndex() <<"\tLocal patch: " << repTop.interfaces()[0].first().patch << " not rotated\n";
                break;
            case 4: auxGeom[1].rotateParamAntiClockTwice();
//                gsInfo << "Global patch: " << auxGeom[1].getGlobalPatchIndex() <<"\tLocal patch: " << repTop.interfaces()[0].first().patch << " rotated twice anticlockwise\n";
                break;
            case 2: auxGeom[1].rotateParamAntiClock();
//                gsInfo << "Global patch: " << auxGeom[1].getGlobalPatchIndex() <<"\tLocal patch: " << repTop.interfaces()[0].first().patch << " rotated anticlockwise\n";
                break;
            case 1: auxGeom[1].rotateParamClock();
//                gsInfo << "Global patch: " << auxGeom[1].getGlobalPatchIndex() <<"\tLocal patch: " << repTop.interfaces()[0].first().patch << " rotated clockwise\n";
=======
                break;
            case 4: auxGeom[1].rotateParamAntiClockTwice();
                break;
            case 2: auxGeom[1].rotateParamAntiClock();
                break;
            case 1: auxGeom[1].rotateParamClock();
>>>>>>> bc624aed
                break;
            default:
                break;
        }
       return this->computeAuxTopology();
    }


    gsMultiPatch<> reparametrizeG1Boundary(const int bInd){
        gsMultiPatch<> repTop(this->computeAuxTopology());
        if(auxGeom[0].getOrient())
        {
            switch (bInd)
            {
                case 3:
<<<<<<< HEAD
//                    gsInfo << "Global patch: " << auxGeom[0].getGlobalPatchIndex() << " not rotated\n";
                    break;
                case 2:
                    auxGeom[0].rotateParamClock();
//                    gsInfo << "Global patch: " << auxGeom[0].getGlobalPatchIndex() << " rotated clockwise\n";
                    break;
                case 4:
                    auxGeom[0].rotateParamAntiClockTwice();
//                    gsInfo << "Global patch: " << auxGeom[0].getGlobalPatchIndex() << " rotated twice anticlockwise\n";
                    break;
                case 1:
                    auxGeom[0].rotateParamAntiClock();
//                    gsInfo << "Global patch: " << auxGeom[0].getGlobalPatchIndex() << " rotated anticlockwise\n";
=======
                    break;
                case 2:
                    auxGeom[0].rotateParamClock();
                    break;
                case 4:
                    auxGeom[0].rotateParamAntiClockTwice();
                    break;
                case 1:
                    auxGeom[0].rotateParamAntiClock();
>>>>>>> bc624aed
                    break;
            }
        }
        else
        {
            switch (bInd)
            {
                case 1:
<<<<<<< HEAD
//                    gsInfo << "Global patch: " << auxGeom[0].getGlobalPatchIndex() << " not rotated\n";
                    break;
                case 4:
                    auxGeom[0].rotateParamClock();
//                    gsInfo << "Global patch: " << auxGeom[0].getGlobalPatchIndex() << " rotated clockwise\n";
                    break;
                case 2:
                    auxGeom[0].rotateParamAntiClockTwice();
//                    gsInfo << "Global patch: " << auxGeom[0].getGlobalPatchIndex() << " rotated twice anticlockwise\n";
                    break;
                case 3:
                    auxGeom[0].rotateParamAntiClock();
//                    gsInfo << "Global patch: " << auxGeom[0].getGlobalPatchIndex() << " rotated anticlockwise\n";
=======
                    break;
                case 4:
                    auxGeom[0].rotateParamClock();
                    break;
                case 2:
                    auxGeom[0].rotateParamAntiClockTwice();
                    break;
                case 3:
                    auxGeom[0].rotateParamAntiClock();
>>>>>>> bc624aed
                    break;
            }
        }
        return this->computeAuxTopology();
    }


    void computeG1InterfaceBasis(gsG1OptionList g1OptionList){

        gsMultiPatch<> mp_init;
        mp_init.addPatch(auxGeom[0].getPatch());// Right -> 0 ====> v along the interface
        mp_init.addPatch(auxGeom[1].getPatch()); // Left -> 1 ====> u along the interface

        gsMultiPatch<> test_mp(this->reparametrizeG1Interface()); // auxGeom contains now the reparametrized geometry
        gsMultiBasis<> test_mb(test_mp);

//        gsApproxG1BasisEdge<real_t> g1BasisEdge_0(test_mp.patch(0), test_mb.basis(0), 1, false, g1OptionList);
//        gsApproxG1BasisEdge<real_t> g1BasisEdge_1(test_mp.patch(1), test_mb.basis(1), 0, false, g1OptionList);
        gsMultiPatch<> g1Basis_0, g1Basis_1;
        gsG1ASGluingData<real_t> g1BasisEdge(test_mp, test_mb);

        gsG1ASBasisEdge<real_t> g1BasisEdge_0(test_mp.patch(0), test_mb.basis(0), 1, false, g1OptionList, g1BasisEdge);
        gsG1ASBasisEdge<real_t> g1BasisEdge_1(test_mp.patch(1), test_mb.basis(1), 0, false, g1OptionList, g1BasisEdge);

        g1BasisEdge_0.setG1BasisEdge(g1Basis_0);
        g1BasisEdge_1.setG1BasisEdge(g1Basis_1);

<<<<<<< HEAD
        //gsG1ASGluingData<real_t> g1BasisEdge(test_mp, test_mb);
=======
>>>>>>> bc624aed

//        if (g1OptionList.getInt("gluingData")==gluingData::global)
//            gluingDataCondition(g1BasisEdge_0.get_alpha(),g1BasisEdge_1.get_alpha(),g1BasisEdge_0.get_beta(),g1BasisEdge_1.get_beta());


        g1BasisEdge_0.plotGluingData(0);

//      Patch 0 -> Right
        auxGeom[0].parametrizeBasisBack(g1Basis_0);

//      Patch 1 -> Left
        auxGeom[1].parametrizeBasisBack(g1Basis_1);

//        if (g1OptionList.getInt("gluingData")==gluingData::global)
//            g1ConditionRep(g1BasisEdge_0.get_alpha(),g1BasisEdge_1.get_alpha(),g1Basis_0,g1Basis_1);

    }


    void computeG1BoundaryBasis(gsG1OptionList g1OptionList, const int boundaryInd){
        gsMultiPatch<> test_mp(this->reparametrizeG1Boundary(boundaryInd));
        gsMultiBasis<> test_mb(test_mp);

        gsApproxG1BasisEdge<real_t> g1BasisEdge(test_mp, test_mb, 1, true, g1OptionList);
        gsMultiPatch<> g1Basis_edge;
        g1BasisEdge.setG1BasisEdge(g1Basis_edge);

        auxGeom[0].parametrizeBasisBack(g1Basis_edge);
    }

    gsG1AuxiliaryPatch & getSinglePatch(const unsigned i){
        return auxGeom[i];
    }

    void gluingDataCondition(gsBSpline<> alpha_0, gsBSpline<> alpha_1, gsBSpline<> beta_0, gsBSpline<> beta_1)
    {
        // BETA
        // first,last,interior,mult_ends,mult_interior,degree
        gsBSplineBasis<> basis_edge = dynamic_cast<gsBSplineBasis<> &>(auxGeom[0].getPatch().basis().component(1)); // 0 -> v, 1 -> u
        index_t m_p = basis_edge.maxDegree(); // Minimum degree at the interface // TODO if interface basis are not the same

        gsKnotVector<> kv(0, 1, basis_edge.numElements()-1, 2 * m_p  + 1, 2 * m_p - 1 );
        gsBSplineBasis<> bsp(kv);

        gsMatrix<> greville = bsp.anchors();
        gsMatrix<> uv1, uv0, ev1, ev0;

        const index_t d = 2;
        gsMatrix<> D0(d,d);

        gsGeometry<>::Ptr beta_temp;

        uv0.setZero(2,greville.cols());
        uv0.bottomRows(1) = greville;

        uv1.setZero(2,greville.cols());
        uv1.topRows(1) = greville;

        const gsGeometry<> & P0 = auxGeom[0].getPatch(); // iFace.first().patch = 1
        const gsGeometry<> & P1 = auxGeom[1].getPatch(); // iFace.second().patch = 0
        // ======================================

        // ======== Determine bar{beta} ========
        for(index_t i = 0; i < uv1.cols(); i++)
        {
            P0.jacobian_into(uv0.col(i),ev0);
            P1.jacobian_into(uv1.col(i),ev1);

            D0.col(1) = ev0.col(0); // (DuFL, *)
            D0.col(0) = ev1.col(1); // (*,DuFR)

            uv0(0,i) = D0.determinant();
        }

        beta_temp = bsp.interpolateData(uv0.topRows(1), uv0.bottomRows(1));
        gsBSpline<> beta = dynamic_cast<gsBSpline<> &> (*beta_temp);


        index_t p_size = 10000;
        gsMatrix<> points(1, p_size);
        points.setRandom();
        points = points.array().abs();

        gsVector<> vec;
        vec.setLinSpaced(p_size,0,1);
        points = vec.transpose();

        gsMatrix<> temp;
        temp = alpha_1.eval(points).cwiseProduct(beta_0.eval(points))
            + alpha_0.eval(points).cwiseProduct(beta_1.eval(points))
            - beta.eval(points);


        gsInfo << "Conditiontest Gluing data: \n" << temp.array().abs().maxCoeff() << "\n\n";


    }

    void g1ConditionRep(gsBSpline<> alpha_0, gsBSpline<> alpha_1, gsMultiPatch<> g1Basis_0,  gsMultiPatch<> g1Basis_1)
    {
        // BETA
        // first,last,interior,mult_ends,mult_interior,degree
        gsBSplineBasis<> basis_edge = dynamic_cast<gsBSplineBasis<> &>(auxGeom[0].getPatch().basis().component(1)); // 0 -> v, 1 -> u
        index_t m_p = basis_edge.maxDegree(); // Minimum degree at the interface // TODO if interface basis are not the same

        gsKnotVector<> kv(0, 1, basis_edge.numElements()-1, 2 * m_p  + 1, 2 * m_p - 1 );
        gsBSplineBasis<> bsp(kv);

        gsMatrix<> greville = bsp.anchors();
        gsMatrix<> uv1, uv0, ev1, ev0;

        const index_t d = 2;
        gsMatrix<> D0(d,d);

        gsGeometry<>::Ptr beta_temp;

        uv0.setZero(2,greville.cols());
        uv0.bottomRows(1) = greville;

        uv1.setZero(2,greville.cols());
        uv1.topRows(1) = greville;

        const gsGeometry<> & P0 = auxGeom[0].getPatch(); // iFace.first().patch = 1
        const gsGeometry<> & P1 = auxGeom[1].getPatch(); // iFace.second().patch = 0
        // ======================================

        // ======== Determine bar{beta} ========
        for(index_t i = 0; i < uv1.cols(); i++)
        {
            P0.jacobian_into(uv0.col(i),ev0);
            P1.jacobian_into(uv1.col(i),ev1);
            D0.col(1) = ev0.col(0); // (DuFL, *)
            D0.col(0) = ev1.col(1); // (*,DuFR)

            uv0(0,i) = D0.determinant();
        }

        beta_temp = bsp.interpolateData(uv0.topRows(1), uv0.bottomRows(1));
        gsBSpline<> beta = dynamic_cast<gsBSpline<> &> (*beta_temp);



        index_t p_size = 10000;
        gsMatrix<> points(1, p_size);
        points.setRandom();
        points = points.array().abs();

        gsVector<> vec;
        vec.setLinSpaced(p_size,0,1);
        points = vec.transpose();

        gsMatrix<> points2d_0(2, p_size);
        gsMatrix<> points2d_1(2, p_size);

        points2d_0.setZero();
        points2d_1.setZero();
        points2d_0.row(1) = points; // v
        points2d_1.row(0) = points; // u

        real_t g1Error = 0;

        for (size_t i = 0; i < g1Basis_0.nPatches(); i++)
        {
            gsMatrix<> temp;
            temp = alpha_1.eval(points).cwiseProduct(g1Basis_0.patch(i).deriv(points2d_0).topRows(1))
                + alpha_0.eval(points).cwiseProduct(g1Basis_1.patch(i).deriv(points2d_1).bottomRows(1))
                + beta.eval(points).cwiseProduct(g1Basis_0.patch(i).deriv(points2d_0).bottomRows(1));

            if (temp.array().abs().maxCoeff() > g1Error)
                g1Error = temp.array().abs().maxCoeff();
        }

        gsInfo << "Conditiontest G1 continuity Rep: \n" << g1Error << "\n\n";
    }


protected:
    std::vector<gsG1AuxiliaryPatch> auxGeom;
};
}
<|MERGE_RESOLUTION|>--- conflicted
+++ resolved
@@ -52,10 +52,7 @@
             if(auxGeom[i].getPatch().orientation() == -1)
             {
                 auxGeom[i].swapAxis();
-<<<<<<< HEAD
 //                gsInfo << "Changed axis on patch: " << auxGeom[i].getGlobalPatchIndex() << "\n";
-=======
->>>>>>> bc624aed
             }
             auxTop.addPatch(auxGeom[i].getPatch());
         }
@@ -74,7 +71,6 @@
         switch (repTop.interfaces()[0].second().side().index())
         {
             case 1:
-<<<<<<< HEAD
 //                gsInfo << "Global patch: " << auxGeom[0].getGlobalPatchIndex() << "\tLocal patch: " << repTop.interfaces()[0].second().patch << " not rotated\n";
                 break;
             case 4: auxGeom[0].rotateParamClock();
@@ -85,14 +81,6 @@
                 break;
             case 2: auxGeom[0].rotateParamAntiClockTwice();
 //                gsInfo << "Global patch: " << auxGeom[0].getGlobalPatchIndex() <<"\tLocal patch: " << repTop.interfaces()[0].second().patch << " rotated twice anticlockwise\n";
-=======
-                break;
-            case 4: auxGeom[0].rotateParamClock();
-                break;
-            case 3: auxGeom[0].rotateParamAntiClock();
-                break;
-            case 2: auxGeom[0].rotateParamAntiClockTwice();
->>>>>>> bc624aed
                 break;
             default:
                 break;
@@ -102,7 +90,6 @@
         switch (repTop.interfaces()[0].first().side().index())
         {
             case 3:
-<<<<<<< HEAD
 //                gsInfo << "Global patch: " << auxGeom[1].getGlobalPatchIndex() <<"\tLocal patch: " << repTop.interfaces()[0].first().patch << " not rotated\n";
                 break;
             case 4: auxGeom[1].rotateParamAntiClockTwice();
@@ -113,14 +100,6 @@
                 break;
             case 1: auxGeom[1].rotateParamClock();
 //                gsInfo << "Global patch: " << auxGeom[1].getGlobalPatchIndex() <<"\tLocal patch: " << repTop.interfaces()[0].first().patch << " rotated clockwise\n";
-=======
-                break;
-            case 4: auxGeom[1].rotateParamAntiClockTwice();
-                break;
-            case 2: auxGeom[1].rotateParamAntiClock();
-                break;
-            case 1: auxGeom[1].rotateParamClock();
->>>>>>> bc624aed
                 break;
             default:
                 break;
@@ -136,7 +115,6 @@
             switch (bInd)
             {
                 case 3:
-<<<<<<< HEAD
 //                    gsInfo << "Global patch: " << auxGeom[0].getGlobalPatchIndex() << " not rotated\n";
                     break;
                 case 2:
@@ -150,17 +128,6 @@
                 case 1:
                     auxGeom[0].rotateParamAntiClock();
 //                    gsInfo << "Global patch: " << auxGeom[0].getGlobalPatchIndex() << " rotated anticlockwise\n";
-=======
-                    break;
-                case 2:
-                    auxGeom[0].rotateParamClock();
-                    break;
-                case 4:
-                    auxGeom[0].rotateParamAntiClockTwice();
-                    break;
-                case 1:
-                    auxGeom[0].rotateParamAntiClock();
->>>>>>> bc624aed
                     break;
             }
         }
@@ -169,7 +136,6 @@
             switch (bInd)
             {
                 case 1:
-<<<<<<< HEAD
 //                    gsInfo << "Global patch: " << auxGeom[0].getGlobalPatchIndex() << " not rotated\n";
                     break;
                 case 4:
@@ -183,17 +149,6 @@
                 case 3:
                     auxGeom[0].rotateParamAntiClock();
 //                    gsInfo << "Global patch: " << auxGeom[0].getGlobalPatchIndex() << " rotated anticlockwise\n";
-=======
-                    break;
-                case 4:
-                    auxGeom[0].rotateParamClock();
-                    break;
-                case 2:
-                    auxGeom[0].rotateParamAntiClockTwice();
-                    break;
-                case 3:
-                    auxGeom[0].rotateParamAntiClock();
->>>>>>> bc624aed
                     break;
             }
         }
@@ -209,37 +164,31 @@
 
         gsMultiPatch<> test_mp(this->reparametrizeG1Interface()); // auxGeom contains now the reparametrized geometry
         gsMultiBasis<> test_mb(test_mp);
-
-//        gsApproxG1BasisEdge<real_t> g1BasisEdge_0(test_mp.patch(0), test_mb.basis(0), 1, false, g1OptionList);
-//        gsApproxG1BasisEdge<real_t> g1BasisEdge_1(test_mp.patch(1), test_mb.basis(1), 0, false, g1OptionList);
         gsMultiPatch<> g1Basis_0, g1Basis_1;
-        gsG1ASGluingData<real_t> g1BasisEdge(test_mp, test_mb);
-
-        gsG1ASBasisEdge<real_t> g1BasisEdge_0(test_mp.patch(0), test_mb.basis(0), 1, false, g1OptionList, g1BasisEdge);
-        gsG1ASBasisEdge<real_t> g1BasisEdge_1(test_mp.patch(1), test_mb.basis(1), 0, false, g1OptionList, g1BasisEdge);
-
-        g1BasisEdge_0.setG1BasisEdge(g1Basis_0);
-        g1BasisEdge_1.setG1BasisEdge(g1Basis_1);
-
-<<<<<<< HEAD
-        //gsG1ASGluingData<real_t> g1BasisEdge(test_mp, test_mb);
-=======
->>>>>>> bc624aed
-
-//        if (g1OptionList.getInt("gluingData")==gluingData::global)
-//            gluingDataCondition(g1BasisEdge_0.get_alpha(),g1BasisEdge_1.get_alpha(),g1BasisEdge_0.get_beta(),g1BasisEdge_1.get_beta());
-
-
-        g1BasisEdge_0.plotGluingData(0);
+
+
+        if(g1OptionList.getInt("user") == user::name::pascal)
+        {
+            gsApproxG1BasisEdge<real_t> g1BasisEdge_0(test_mp.patch(0), test_mb.basis(0), 1, false, g1OptionList);
+            gsApproxG1BasisEdge<real_t> g1BasisEdge_1(test_mp.patch(1), test_mb.basis(1), 0, false, g1OptionList);
+            g1BasisEdge_0.setG1BasisEdge(g1Basis_0);
+            g1BasisEdge_1.setG1BasisEdge(g1Basis_1);
+        }
+        else
+        if(g1OptionList.getInt("user") == user::name::andrea)
+        {
+            gsG1ASGluingData<real_t> g1BasisEdge(test_mp, test_mb);
+            gsG1ASBasisEdge<real_t> g1BasisEdge_0(test_mp.patch(0), test_mb.basis(0), 1, false, g1OptionList, g1BasisEdge);
+            gsG1ASBasisEdge<real_t> g1BasisEdge_1(test_mp.patch(1), test_mb.basis(1), 0, false, g1OptionList, g1BasisEdge);
+            g1BasisEdge_0.setG1BasisEdge(g1Basis_0);
+            g1BasisEdge_1.setG1BasisEdge(g1Basis_1);
+        }
 
 //      Patch 0 -> Right
         auxGeom[0].parametrizeBasisBack(g1Basis_0);
 
 //      Patch 1 -> Left
         auxGeom[1].parametrizeBasisBack(g1Basis_1);
-
-//        if (g1OptionList.getInt("gluingData")==gluingData::global)
-//            g1ConditionRep(g1BasisEdge_0.get_alpha(),g1BasisEdge_1.get_alpha(),g1Basis_0,g1Basis_1);
 
     }
 
