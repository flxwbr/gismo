/** @file gsKnotVector.hpp

    @brief Definitions of functions from gsKnotVector.h

    This file is part of the G+Smo library.

    This Source Code Form is subject to the terms of the Mozilla Public
    License, v. 2.0. If a copy of the MPL was not distributed with this
    file, You can obtain one at http://mozilla.org/MPL/2.0/.

    Author(s): D. Mokris, A. Bressan, A. Mantzaflaris
*/

#pragma once

#include <gsNurbs/gsKnotVector.h>
#include <gsIO/gsXml.h>

#include <numeric>


namespace gismo
{

namespace internal
{

/** \brief Read a KnotVector from XML data
    \ingroup Nurbs
*/
template<class T>
class gsXml< gsKnotVector<T> >
{
private:
    gsXml() { }

public:
    GSXML_COMMON_FUNCTIONS(gsKnotVector<T>)
    GSXML_GET_POINTER(gsKnotVector<T>)
    static std::string tag () { return "KnotVector"; }
    static std::string type() { return ""; }

    static void get_into(gsXmlNode * node, gsKnotVector<T> & result)
    {
        // TODO: make it unused when possible.
        int p = atoi(node->first_attribute("degree")->value() );

        typename gsKnotVector<T>::knotContainer knotValues;

        std::istringstream str;
        str.str( node->value() );
        for (T knot; gsGetReal(str, knot);)
            knotValues.push_back(knot);

        result = gsKnotVector<T>(give(knotValues), p);
    }

    static gsXmlNode * put (const gsKnotVector<T> & obj, gsXmlTree & data)
    {
        // Write the knot values (for now WITH multiplicities)
        std::ostringstream str;
        str << std::setprecision(REAL_DIG+1);

        for ( typename gsKnotVector<T>::iterator it = obj.begin();
              it != obj.end(); ++it )
        {
            str << *it <<" ";
        }

        // Make a new XML KnotVector node
        gsXmlNode * tmp = internal::makeNode("KnotVector", str.str(), data);
        // Append the degree attribure
        str.str(std::string());// clean the ostream
        str<< obj.m_deg;
        tmp->append_attribute( makeAttribute("degree", str.str(),data) );

        return tmp;
    }
};

}// namespace internal


//===============//
// iterator ends //
//===============//

template<typename T>
typename gsKnotVector<T>::iterator gsKnotVector<T>::begin()  const
{
    return m_repKnots.begin();
    //return m_repKnots.data();
}

template<typename T>
typename gsKnotVector<T>::iterator gsKnotVector<T>::end()    const
{
    return m_repKnots.end();
    //return m_repKnots.data() + m_repKnots.size();
}

template<typename T>
typename gsKnotVector<T>::iterator gsKnotVector<T>::beginAt(mult_t upos)  const
{
    upos += numLeftGhosts();
    return m_repKnots.begin() + (0 == upos ? 0 : m_multSum[upos-1]);
    //return m_repKnots.data() + (0 == upos ? 0 : m_multSum[upos-1]);
}

template<typename T>
typename gsKnotVector<T>::iterator gsKnotVector<T>::endAt(mult_t upos)    const
{
    upos += numLeftGhosts();
    return m_repKnots.begin() + m_multSum[upos];
    //return m_repKnots.data() + m_multSum[upos];
}

template<typename T>
typename gsKnotVector<T>::reverse_iterator gsKnotVector<T>::rbegin()  const
{
    return std::reverse_iterator<iterator>(end());
}

template<typename T>
bool gsKnotVector<T>::includes(const gsKnotVector<T> & other) const
{
    return std::includes(begin(), end(), other.begin(), other.end() );
}

template<typename T>
void gsKnotVector<T>::difference(const gsKnotVector<T> & other,
                                std::vector<T>& result) const
{
    result.clear();
    const int sz = other.size() - size();
    result.reserve( std::abs(sz) );

    std::set_difference(begin(), end(),
                        other.begin(), other.end(),
                        std::back_inserter(result));
}

template<typename T>
void gsKnotVector<T>::symDifference(const gsKnotVector<T> & other,
                                    std::vector<T>& result) const
{
    result.clear();
    // Next line is ambiguous on MSVC (std does not overload "abs" for size_t)
    // result.reserve(std::abs(other.size()-size()));
    const int sz = other.size() - size();
    result.reserve( std::abs(sz) );

    std::set_symmetric_difference(begin(), end(),
                                  other.begin(), other.end(),
                                  std::back_inserter(result));
}

template<typename T>
gsKnotVector<T> gsKnotVector<T>::knotUnion(const gsKnotVector<T> & b) const
{
    const gsKnotVector<T> & a = *this;
    knotContainer kv;
    kv.reserve( (std::max)(a.size(),b.size()) );
    std::set_union(a.m_repKnots.begin(), a.m_repKnots.end(),
                   b.m_repKnots.begin(), b.m_repKnots.end(), std::back_inserter(kv) );

    // const T newStart = math::min(*a.domainBegin(), *b.domainBegin() );
    // const T newEnd   = math::max(*a.domainEnd()  , *b.domainEnd()   );
    return gsKnotVector<T>( give(kv), (std::max)(a.m_deg, b.m_deg) );
}

template<typename T>
gsKnotVector<T> gsKnotVector<T>::knotIntersection(const gsKnotVector<T> & b) const
{
    const gsKnotVector<T> & a = *this;
    knotContainer kv;
    kv.reserve( (std::min)(a.size(),b.size()) );
    std::set_intersection(a.m_repKnots.begin(), a.m_repKnots.end(),
                          b.m_repKnots.begin(), b.m_repKnots.begin(), std::back_inserter(kv) );
    return gsKnotVector<T>( give(kv), (std::min)(a.m_deg, b.m_deg) );
}

/*
// trim to the minimal domain such that \a dbegin and \a dend are contained
template<typename T>
const gsKnotVector<T> & gsKnotVector<T>::trimDomain(const T dbegin, const T dend) const
{
    iterator lpos = std::upper_bound(begin(), end(), dbegin) - 1; // *lpos<=dbegin
    iterator rpos = std::lower_bound(begin(), end(), dend)      ; // *rpos>=dend
    diffptr_t l = lpos  - begin() - m_deg    ;
    diffptr_t r = end() - rpos    - m_deg - 1;
    gsDebugVar(l);
    gsDebugVar(r);

    return *this;
}
//*/


template<typename T>
typename gsKnotVector<T>::reverse_iterator gsKnotVector<T>::rend()    const
{
    return std::reverse_iterator<iterator>(begin());
}

template<typename T>
typename gsKnotVector<T>::uiterator gsKnotVector<T>::ubegin() const
{
    return uiterator(*this,0,numLeftGhosts());
}

template<typename T>
typename gsKnotVector<T>::uiterator gsKnotVector<T>::uend()   const
{
    return uiterator::End(*this);
}

template<typename T>
typename gsKnotVector<T>::reverse_uiterator gsKnotVector<T>::urbegin() const
{
    return reverse_uiterator(uend());
}

template<typename T>
typename gsKnotVector<T>::reverse_uiterator gsKnotVector<T>::urend()   const
{
    return reverse_uiterator(ubegin());
}

template<typename T>
typename gsKnotVector<T>::smart_iterator gsKnotVector<T>::sbegin() const
{
    return smart_iterator(*this,0,numLeftGhosts());
}

template<typename T>
typename gsKnotVector<T>::smart_iterator gsKnotVector<T>::send()   const
{
    return smart_iterator::End(*this);
}

template<typename T>
typename gsKnotVector<T>::reverse_smart_iterator gsKnotVector<T>::rsbegin() const
{
    return reverse_smart_iterator(send());
}

template<typename T>
typename gsKnotVector<T>::reverse_smart_iterator gsKnotVector<T>::rsend()   const
{
    return reverse_smart_iterator(sbegin());
}


//==============//
// constructors //
//==============//


template<typename T>
gsKnotVector<T>::gsKnotVector( knotContainer knots, short_t degree)
{
    knots.swap(m_repKnots);
    rebuildMultSum();

    m_deg = (degree == - 1 ? deduceDegree() : degree);

    GISMO_ASSERT( check(), "Unsorted knots or invalid multiplicities." );
}



template<typename T>
void gsKnotVector<T>::swap( gsKnotVector& other )
{
    m_repKnots.swap( other.m_repKnots );
    m_multSum.swap( other.m_multSum );
    std::swap( m_deg, other.m_deg );

    GISMO_ASSERT(check(), "Unsorted knots or invalid multiplicities.");
}

template<typename T>
gsKnotVector<T>* gsKnotVector<T>::clone() const
{
    return new gsKnotVector(*this);
}

//========================//
// inserting and removing //
//========================//

// TODO: Possibly insert(uniqIter) alias multiplicity increase.
// Then refactor this insert to use it.
// Maybe not worth the effort.
template<typename T>
void gsKnotVector<T>::insert( T knot, mult_t mult )
{
    //size_t numKnots = size()+mult;
    // GISMO_ENSURE( numKnots < std::numeric_limits<mult_t>::max(),
    //               "Too many knots." );

    uiterator uit = std::lower_bound(ubegin(), uend(), knot);
    const mult_t fa = uit.firstAppearance();

    // update multiplicity sums
    nonConstMultIterator upos = m_multSum.begin() + uit.uCardinalIndex();
    if (upos==m_multSum.end() || *uit != knot) // knot value does not exist ?
        upos = m_multSum.insert(upos, fa );
    std::transform(upos, m_multSum.end(), upos, GS_BIND1ST(std::plus<mult_t>(), mult));

    // insert repeated knots
    m_repKnots.insert(m_repKnots.begin() + fa, mult, knot);

    GISMO_ASSERT( check(), "Unsorted knots or invalid multiplicities." );
}

template<typename T>
void gsKnotVector<T>::remove( uiterator uit, mult_t mult )
{
    GISMO_ASSERT( uit.m_mlt == multSumData(),
                  "The iterator is invalid for this knot vector." );

    mult_t knotMult = uit.multiplicity();
    mult_t toRemove = (std::min<mult_t>)(mult, knotMult);
    nonConstMultIterator upos = m_multSum.begin()  + uit.uCardinalIndex();

    nonConstIterator pos = m_repKnots.begin() + uit.firstAppearance();
    m_repKnots.erase(pos, pos+toRemove);

    if( toRemove ==  knotMult )
        upos = m_multSum.erase( upos );

    std::transform(upos, m_multSum.end(), upos, GS_BIND2ND(std::minus<mult_t>(),toRemove));
}

template<typename T>
void gsKnotVector<T>::remove( const T knot, mult_t mult )
{
    uiterator uit = std::lower_bound( ubegin(), uend(), knot );
    if( uit != uend() && *uit == knot ) // value found ?
        remove( uit, mult );
    // Otherwise the knot is not present and we cannot remove it.
}


template<typename T>
void gsKnotVector<T>::erase(const mult_t first, const mult_t last)
{
    m_repKnots.erase(m_repKnots.begin()+first, m_repKnots.begin()+last);
    nonConstMultIterator fpos =
        std::lower_bound(m_multSum.begin(), m_multSum.end(), first);
    nonConstMultIterator lpos =
        std::upper_bound(m_multSum.begin(), m_multSum.end(), last);
    const mult_t numKnots = last - first;
    *fpos = m_multSum.back() - numKnots;
    lpos  = m_multSum.erase(fpos + 1, lpos);
    std::transform(lpos, m_multSum.end(), lpos, GS_BIND2ND(std::minus<mult_t>(),numKnots));
}

template<typename T>
void gsKnotVector<T>::trimLeft(const mult_t numKnots)
{
    // equiv:
    //erase(0, numKnots);
    //return;
    m_repKnots.erase(m_repKnots.begin(), m_repKnots.begin()+numKnots);
    nonConstMultIterator upos =
        std::upper_bound(m_multSum.begin(), m_multSum.end(), numKnots);
    upos = m_multSum.erase(m_multSum.begin(), upos);
    std::transform(upos, m_multSum.end(), upos, GS_BIND2ND(std::minus<mult_t>(),numKnots));
}

template<typename T>
void gsKnotVector<T>::trimRight(const mult_t numKnots)
{
    // equiv:
    //erase(m_multSum.back()-numKnots, m_multSum.back());
    //return;
    m_repKnots.resize(m_repKnots.size()-numKnots);
    const mult_t newSum = m_multSum.back()-numKnots;
    nonConstMultIterator upos =
        std::lower_bound(m_multSum.begin(), m_multSum.end(), newSum) + 1;
    m_multSum.erase(upos, m_multSum.end() );
    m_multSum.back() = newSum;
}

//================//
// multiplicities //
//================//

template<typename T>
typename gsKnotVector<T>::mult_t gsKnotVector<T>::multiplicity( T u ) const
{
    uiterator uit = std::lower_bound( ubegin(), uend(), u );
    if( uit != uend() && *uit == u ) // value found ?
        return uit.multiplicity();
    return 0;
}

template<typename T>
typename gsKnotVector<T>::mult_t gsKnotVector<T>::multiplicityIndex( mult_t knotIndex ) const
{
    GISMO_ASSERT( knotIndex>=0 && static_cast<size_t>(knotIndex)<m_repKnots.size(),
                  "knotIndex " << knotIndex << "out of bounds [0,"
                  << m_repKnots.size() << ")." );

    iterator it = begin() + knotIndex;
    iterator L  = std::find_if(it,end(),GS_BIND1ST(std::not_equal_to<T>(),*it));
    reverse_iterator F = std::find_if(reverse_iterator(it),rend(),
                                      GS_BIND1ST(std::not_equal_to<T>(),*it));
    return L-F.base();
    // equivalent:
    //return (sbegin() + knotIndex).multiplicity();
}

//===========//
// modifiers //
//===========//

template<typename T>
void gsKnotVector<T>::affineTransformTo(T newBeg, T newEnd)
{
    GISMO_ASSERT(newEnd > newBeg+0.00001,
                 "Cannot transform the knot-vector to invalid interval ["<<newBeg<<","<<newEnd<<"].\n");

    const T beg   = m_repKnots.front();
    const T rr    = (newEnd - newBeg) / (m_repKnots.back() - beg);
    uiterator uit = ubegin();
    uit.setValue(newBeg);
    ++uit;
    for (; uit != uend()-1; ++uit)
        uit.setValue(newBeg + (*uit - beg) * rr);
    uit.setValue(newEnd);

    GISMO_ASSERT( check(), "affineTransformTo() has produced an invalid knot vector.");
}

template<typename T>
void gsKnotVector<T>::reverse()
{
    // Not implemented using affineTransformTo() because of efficiency
    // and also to prevent accidental reversing.

    // reverse the multiplicity
    std::reverse  (m_multSum.begin(), m_multSum.end()-1);
    std::transform(m_multSum.begin(), m_multSum.end()-1, m_multSum.begin(),
                   GS_BIND1ST(std::minus<mult_t>(), m_multSum.back() ) );

    // reverse the knots
    std::reverse(m_repKnots.begin(), m_repKnots.end());
    const T ab = m_repKnots.back() + m_repKnots.front();
    for (uiterator uit = ubegin(); uit != uend(); ++uit)
        uit.setValue( ab - uit.value() );

    GISMO_ASSERT( check(), "reverse() produced an invalid knot vector.");
}


//===============//
// miscellaneous //
//===============//

template <typename T>
std::ostream & gsKnotVector<T>::print(std::ostream &os) const
{
    os << "[ " ;
    if ( size() > static_cast<size_t>(2*m_deg+8) )
    {
        for (iterator itr = begin(); itr != begin()+m_deg+3; ++itr)
            os << *itr << " ";
        os << "... ";
        for (iterator itr = end()-m_deg-3; itr != end(); ++itr)
            os << *itr << " ";
    }
    else
    {
        for (iterator itr = begin(); itr != end(); ++itr)
            os << *itr << " ";
    }
    os << "] (deg=" << degree()
       << ", size=" << size()
       << ", minSpan=" << minIntervalLength()
       << ", maxSpan=" << maxIntervalLength()
       << ")";
    return os;
}

template <class T>
T gsKnotVector<T>::maxIntervalLength() const
{
    T hmax = 0.0;
    for (uiterator it = ubegin(); it + 1 < uend(); ++it)
        hmax = math::max(hmax, *(it+1) - *it );
    return hmax;
}

template <class T>
T gsKnotVector<T>::minIntervalLength() const
{
    T hmin = std::numeric_limits<T>::max();
    for (uiterator it = ubegin(); it + 1 < uend(); ++it)
        hmin = math::min(hmin, *(it+1) - *it );
    return hmin;
}

template<typename T>
bool gsKnotVector<T>::check() const
{
    return isConsistent(m_repKnots,m_multSum);
}

template<typename T>
bool gsKnotVector<T>::isConsistent( const knotContainer & repKnots,
                                    const multContainer & multSum )
{
    // check size
    if (repKnots.size()==0)
    {
        if(multSum.size()==0)
            return true;
        else
            return false;
    }
    if (repKnots.size()!= static_cast<size_t>(multSum.back()) )
        return false;
    // check order and multiplicities
    T prev = repKnots.front();
    mult_t uniqPos = 0;
    for( typename knotContainer::const_iterator kit = repKnots.begin();
         kit != repKnots.end();
         ++kit )
    {
        if( *kit < prev ) // m_repKnots is locally decreasing.
            return false;
        else if( *kit > prev )
        {
            if( multSum[uniqPos] != static_cast<mult_t>(kit - repKnots.begin()) )
                return false;
            ++uniqPos;
            prev = *kit;
        }
    }
    return true;
}

template<typename T>
void gsKnotVector<T>::rebuildMultSum()
{
    m_multSum.clear();

    iterator bb=begin();
    iterator it=begin();
    iterator ee=end();

    while(it!=ee)
    {
        it = std::find_if(it,ee,GS_BIND1ST(std::not_equal_to<T>(),*it));
        m_multSum.push_back(it-bb);
    }
}

template<typename T>
gsKnotVector<T>::gsKnotVector( T first,
                               T last,
                               unsigned interior,
                               mult_t mult_ends,
                               mult_t mult_interior,
                               short_t degree)
{
    initUniform( first, last, interior, mult_ends, mult_interior, degree );
}

template<typename T>
gsKnotVector<T>::gsKnotVector( const knotContainer& uKnots,
                               int degree,
                               int regularity )
{
    // The code is very similar to that of the constructor with first, last, ints, mult, mult.
    GISMO_ASSERT( uKnots.front() < uKnots.back(),
                  "The first element in uknots has to be smaller than the last one." );

    mult_t mult_ends = degree + 1;
    mult_t mult_interior = degree - regularity;

    m_repKnots.clear();
    const size_t nKnots = uKnots.size() * mult_interior + 2 * (mult_ends-mult_interior);
    //GISMO_ENSURE( nKnots < std::numeric_limits<mult_t>::max(),
    //              "Knot vector too big." );
    m_repKnots.reserve( nKnots );
    m_multSum.clear();
    m_multSum.reserve( uKnots.size() );

    m_repKnots.insert( m_repKnots.end(), mult_ends, uKnots.front() );
    m_multSum.push_back( mult_ends );

    // We iterate from the one past begin() to one before end().
    typename knotContainer::const_iterator it = uKnots.begin();
    for( it += 1; it != uKnots.end() - 1; ++it)
    {
        m_repKnots.insert( m_repKnots.end(), mult_interior, *it );
        m_multSum.push_back( mult_interior + m_multSum.back() );
    }

    m_repKnots.insert( m_repKnots.end(), mult_ends, uKnots.back() );
    m_multSum.push_back( mult_ends + m_multSum.back() );

    //GISMO_ASSERT( check(), "Unsorted knots or invalid multiplicities." );

    // TODO remove
    m_deg = (degree == - 1 ? deduceDegree() : degree);
}

template <typename T>
void gsKnotVector<T>::initUniform( T first,
                                   T last,
                                   unsigned interior,
                                   unsigned mult_ends,
                                   unsigned mult_interior,
                                   short_t degree)
{
    m_deg = (degree == - 1 ? mult_ends-1 : degree);

    const size_t nKnots = 2 * mult_ends + interior*mult_interior;
    // GISMO_ENSURE( nKnots < std::numeric_limits<mult_t>::max(),
    //               "Knot vector too big." );
    GISMO_ASSERT( first<last, //&& mult_ends<m_deg+2 && mult_interior<deg+2,
                  "The variable first has to be smaller than the variable last." );

    m_repKnots.clear();
    m_repKnots.reserve( nKnots );
    m_multSum .clear();
    m_multSum .reserve(interior+2);

    const T h = (last-first) / (interior+1);

    for(unsigned i = m_deg - mult_ends + 1, j=1; i!= 0; --i, ++j)
    {   // add left ghost knots
        m_repKnots.push_back(first-i*h);
        m_multSum .push_back(j);
    }

    m_repKnots.insert(m_repKnots.end(), mult_ends, first);
    m_multSum .push_back(mult_ends + (m_multSum.empty() ? 0 : m_multSum.back()));

    for( unsigned i=1; i<=interior; ++i)
    {
        m_repKnots.insert( m_repKnots.end(), mult_interior, first + i*h );
        m_multSum .push_back( mult_interior + m_multSum.back() );
    }

    m_repKnots.insert( m_repKnots.end(), mult_ends, last );
    m_multSum .push_back( mult_ends + m_multSum.back() );

    for(unsigned i = 1; i!=m_deg - mult_ends + 2; ++i)
    {   // add right ghost knots
        m_repKnots.push_back(last+i*h);
        m_multSum .push_back(m_multSum.back() + 1);
    }

    GISMO_ASSERT( check(), "Unsorted knots or invalid multiplicities." );
}

template<typename T>
void gsKnotVector<T>::initClamped(int degree, unsigned numKnots, unsigned mult_interior)
{
    GISMO_ASSERT( numKnots > 1 , "Not enough knots.");
    initUniform(0.0, 1.0, numKnots - 2, degree + 1, mult_interior, degree );
}

template<typename T>
int gsKnotVector<T>::degree() const
{
    return m_deg;
}

template<typename T>
int gsKnotVector<T>::deduceDegree() const
{
    return uSize() == 0 ? -1 :
        (std::max)(( ubegin() ).multiplicity(),
                   ( uend()-1 ).multiplicity()) - 1;
}

template<typename T>
typename gsKnotVector<T>::multContainer gsKnotVector<T>::multiplicities() const
{
    multContainer result;
    result.reserve(uSize());
    for( uiterator uit = ubegin(); uit != uend(); ++uit )
        result.push_back( uit.multiplicity() );
    return result;
}

template<typename T>
typename gsKnotVector<T>::uiterator
gsKnotVector<T>::uFind( const T u ) const
{
    GISMO_ASSERT(size()>1,"Not enough knots."); // todo: check() --> size() > 2*m_deg+1
    GISMO_ASSERT(inDomain(u), "Point "<< u <<" outside active area of the knot vector");

    // The last element is closed from both sides.
    uiterator dend = domainUEnd();

    if (u==*dend) // knot at domain end ?
        return --dend;
    else
        return std::upper_bound( domainUBegin(), dend, u ) - 1;
}

template<typename T>
typename gsKnotVector<T>::uiterator
gsKnotVector<T>::uUpperBound( const T u ) const
{
    GISMO_ASSERT(inDomain(u), "Point outside active area of the knot vector");
    return std::upper_bound( ubegin(), uend(), u );
}

template<typename T>
typename gsKnotVector<T>::uiterator
gsKnotVector<T>::uLowerBound( const T u ) const
{
    GISMO_ASSERT(inDomain(u), "Point outside active area of the knot vector");
    return std::lower_bound( ubegin(), uend(), u );
}

template<typename T>
typename gsKnotVector<T>::iterator
gsKnotVector<T>::iFind( const T u ) const
{
    // GISMO_ASSERT done in uFind().
    return begin() + uFind(u).lastAppearance();

    // equivalent
    /*GISMO_ASSERT(inDomain(u), "Point outside active area of the knot vector");
      iterator dend = domainEnd();
      if ( u == *dend )
      return --dend;
      else
      return std::upper_bound( domainBegin(), dend, u) - 1; */
}

template<typename T>
void gsKnotVector<T>::refineSpans( const multContainer & spanIndices, mult_t knotsPerSpan )
{
    refineSpans(spanIndices.begin(), spanIndices.end(), knotsPerSpan);
}

template <typename T>
std::string gsKnotVector<T>::detail() const
{
    std::stringstream osk, osm;
    osk << "[ " ;
    osm << "( " ;
    for (uiterator itr = ubegin(); itr != uend(); ++itr)
    {
        osk << itr.value()        << " ";
        osm << itr.multiplicity() << " ";
    }
    osm <<")\n";
    osk << "] ~ ";
    osm << "deg="<<m_deg<< ", size="<<size() << ", uSize="<< uSize()
        <<", minSpan="<< minIntervalLength()
        <<", maxSpan="<< maxIntervalLength() <<"\n";

    return osk.str() + osm.str();
}

template<typename T>
void gsKnotVector<T>::uniformRefine( mult_t numKnots, mult_t mult )
{
    //GISMO_ASSERT( numKnots>=0, "Expecting non-negative number");
    if( numKnots <= 0 ) return;

    const mult_t l = ( domainUBegin() - ubegin() ) * numKnots * mult;
    const mult_t r = (uend() - domainUEnd() - 1  ) * numKnots * mult;

    knotContainer newKnots;
    getUniformRefinementKnots(numKnots,newKnots,mult); // iterate instead of store ?
    insert(newKnots.begin(),newKnots.end()); // complexity: newKnots.size() + size()

    if (0!=l) trimLeft (l);
    if (0!=r) trimRight(r);
}


// TODO use affineTransformTo.
template<typename T>
void gsKnotVector<T>::addConstant( T amount )
{
    // TODO add test
    // With C++11, you can use:
    // std::for_each( m_repKnots.begin(), m_repKnots.end(),  [amount](T& k){ k+= amount;} );

    std::transform( m_repKnots.begin(), m_repKnots.end(), m_repKnots.begin(),
                    GS_BIND1ST(std::plus<T>(),amount) );
}

template<typename T>
void gsKnotVector<T>::increaseMultiplicity(const mult_t i, bool boundary)
{
    GISMO_ASSERT( i>=0, "Expecting non-negative number");
    size_t newSize = size() + i*(uSize()-2);
    GISMO_ASSERT( newSize>=0, "Invalid input to adjustMultiplicity");
    knotContainer tmp;
    tmp.reserve(newSize);

    // fixme: should treat all boundary knots
    tmp.insert(tmp.end(), m_multSum.front() + (boundary ? i : 0),
               m_repKnots.front());

    // for all interior knots
    uiterator uit = ubegin()+1;
    for (; uit != uend()-1; ++uit)
        tmp.insert(tmp.end(), i + uit.multiplicity(), *uit);

    // last knot
    tmp.insert(tmp.end(), uit.multiplicity() + (boundary ? i : 0) , *uit);

    m_repKnots.swap(tmp);

    // update multiplicity sums
    mult_t r = ( boundary ?  1 : 0 );
    for (nonConstMultIterator m = m_multSum.begin(); m != m_multSum.end()-1; ++m)
        *m += i * r++;
    m_multSum.back() += i * (boundary ? r : r-1 );
}

template<typename T>
void gsKnotVector<T>::reduceMultiplicity(const mult_t i, bool boundary)
{
    GISMO_ASSERT( i>=0, "Expecting non-negative number");
    knotContainer ktmp;
    multContainer mtmp;
    ktmp.reserve(size());
    ktmp.reserve(uSize());

    // fixme: should treat all boundary knots
    mult_t bm = boundary ? (std::max<mult_t>)(1,m_multSum.front()-i) : m_multSum.front();
    mtmp.push_back(bm); // first knot
    ktmp.insert(ktmp.end(), bm, m_repKnots.front());

    uiterator uit = ubegin() + 1;
    for (; uit != uend()-1; ++uit) // for all interior knots
    {
        const mult_t m = uit.multiplicity() - i;
        if ( m > 0 )
        {
            mtmp.push_back( m + mtmp.back() );
            ktmp.insert(ktmp.end(), m, *uit);
        }
    }

    // last knot
    bm = boundary ? (std::max<mult_t>)(1,uit.multiplicity()-i) : uit.multiplicity();
    mtmp.push_back( bm + mtmp.back() );
    ktmp.insert(ktmp.end(), bm, *uit);

    m_multSum .swap(mtmp);
    m_repKnots.swap(ktmp);
}

template<typename T>
void gsKnotVector<T>::degreeElevate(const short_t & i)
{
    increaseMultiplicity(i,true);
    m_deg += i;
}

template<typename T>
void gsKnotVector<T>::degreeReduce(const short_t & i)
{
    reduceMultiplicity(i,true);
    m_deg -= i;
}

template <typename T>
std::vector<T> gsKnotVector<T>::
coarsen(index_t knotRemove, index_t knotSkip, mult_t mul)
{
    GISMO_ASSERT(knotRemove>=0 && knotSkip>0, "Invalid parameters to knot-coarsening.");

    // Special value -1
    if (-1==mul) mul = m_deg+1;

    std::vector<T> coarseKnots, removedKnots;
    if (0==knotRemove) return removedKnots;

    // knots to be removed
    removedKnots.reserve( knotRemove * this->uSize() / (knotRemove+knotSkip) );

    uiterator it   = domainUBegin() + 1;
    uiterator last = domainUEnd();

    for(; it<last; it += knotSkip)
        for(index_t c = 0; it!=last && c!=knotRemove; ++c, ++it)
            removedKnots.insert(
                removedKnots.end(),
                (std::min<mult_t>)( mul, it.multiplicity() ),
                it.value()
            );

    // copy non-removed knots into coarseKnots
    coarseKnots.reserve(m_repKnots.size()-removedKnots.size());
    std::set_difference( m_repKnots.begin(), m_repKnots.end(),
                         removedKnots.begin(), removedKnots.end(),
                         std::back_inserter(coarseKnots) );

    coarseKnots.swap(m_repKnots);
    rebuildMultSum();

    GISMO_ASSERT( check(), "Unsorted knots or invalid multiplicities." );

    return removedKnots;
}

template<typename T>
void gsKnotVector<T>::greville_into(gsMatrix<T> & result) const
{
    iterator itr = begin() + 1;
    result.resize(1, size()-m_deg-1 ) ;
    unsigned i = 1;

    if ( m_deg!=0)
    {
        result(0,0) = std::accumulate( itr, itr+m_deg, T(0.0) ) / m_deg ;

        if ( result(0,0) < *(itr-1) )// Ensure that the point is in range
            result(0,0) = *(itr-1);

        for (++itr; itr != end()-m_deg; ++itr, ++i )
        {
            result(0,i) = std::accumulate( itr, itr+m_deg, T(0.0) ) / m_deg ;
            if ( result(0,i) == result(0,i-1) )
            {
                // perturbe point to remain inside the needed support
                result(0,i-1) -= 1/T(1000000000); // =mpq_class(1,1000000000);
                //to try: result(0,i-1) = math::nextafter(result(0,i-1), *result.data() );
            }
        }

        itr = end()-1;
        i -= 1;
        if ( result(0,i) > *(itr) )// Ensure that the point is in range
            result(0,i) = *(itr);
    }
    else
        copy_n(m_repKnots.data(), result.size(), result.data() );
}

template<typename T>
void gsKnotVector<T>::centers_into(gsMatrix<T> & result) const
{
    result.resize(1, numElements());
    index_t i = 0;
    for (uiterator it = domainUBegin(); it != domainUEnd(); ++it, ++i)
        result.at(i) = (*(it+1) + *it) / 2;
}

template <class T>
T gsKnotVector<T>::greville(int i) const
{
    // Copy pasted from gsKnotVector::greville(int).
    GISMO_ASSERT(i>=0 && static_cast<size_t>(i) < size()-m_deg-1,
                 "Index of Greville point is out of range.");
    iterator itr = begin() + 1;
    return ( m_deg==0 ? *(itr+i-1) :
             std::accumulate( itr+i, itr+i+m_deg, T(0.0) ) / m_deg
             // Special case C^{-1}
             - (*(itr+i) == *(itr+i+m_deg) ? 1e-10 : 0 )
        );
}

template <class T>
void gsKnotVector<T>::getUniformRefinementKnots(mult_t knotsPerSpan, knotContainer& result, mult_t mult) const
{
    // forward iterator ?

    result.clear();
    result.reserve( (uSize()-1) * knotsPerSpan * mult );

    T prev = m_repKnots.front();
    for( uiterator uit = ubegin()+1; uit != uend(); ++uit )
    {
        const T step = (*uit - prev)/T(knotsPerSpan+1);
        for( mult_t i = 1; i <= knotsPerSpan; ++ i)
            result.insert( result.end(), mult, prev + i*step );
        prev=*uit;
    }
}

template< typename T>
void gsKnotVector<T>::supportIndex_into(const mult_t& i,
                                        gsMatrix<index_t>& result) const
{
<<<<<<< HEAD
    /* todo: check. out-of-bounds cases?
    result.resize(1,2);
    smart_iterator it = sbegin()+i;
    result.at(0) = it.uIndex();
    it += m_deg+1;
    result.at(1) = it.uIndex();
    */

    T suppBeg=*(this->begin()+i);
    T suppEnd=*(this->begin()+i+m_deg+1);
    uiterator ubeg   = this->ubegin();
    uiterator indBeg = uFind(suppBeg);
    uiterator indEnd = std::find_if(indBeg, this->uend(), GS_BIND2ND(std::greater_equal<T>(), suppEnd));
=======
>>>>>>> 22dab839
    result.resize(1,2);
    smart_iterator it = sbegin() + i;
    result.at(0) = it.uIndex();
    it += m_deg+1;
    result.at(1) = it.uIndex();
}

} // namespace gismo<|MERGE_RESOLUTION|>--- conflicted
+++ resolved
@@ -993,22 +993,6 @@
 void gsKnotVector<T>::supportIndex_into(const mult_t& i,
                                         gsMatrix<index_t>& result) const
 {
-<<<<<<< HEAD
-    /* todo: check. out-of-bounds cases?
-    result.resize(1,2);
-    smart_iterator it = sbegin()+i;
-    result.at(0) = it.uIndex();
-    it += m_deg+1;
-    result.at(1) = it.uIndex();
-    */
-
-    T suppBeg=*(this->begin()+i);
-    T suppEnd=*(this->begin()+i+m_deg+1);
-    uiterator ubeg   = this->ubegin();
-    uiterator indBeg = uFind(suppBeg);
-    uiterator indEnd = std::find_if(indBeg, this->uend(), GS_BIND2ND(std::greater_equal<T>(), suppEnd));
-=======
->>>>>>> 22dab839
     result.resize(1,2);
     smart_iterator it = sbegin() + i;
     result.at(0) = it.uIndex();
