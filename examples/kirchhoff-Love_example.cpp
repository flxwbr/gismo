--- conflicted
+++ resolved
@@ -93,15 +93,6 @@
         cJac = _G.data().values[1].reshapeCol(k, _G.data().dim.first, _G.data().dim.second).transpose();
         const Scalar measure =  _G.data().measures.at(k);
 
-<<<<<<< HEAD
-        gsDebugVar(cJac);
-        gsDebugVar(normal);
-        gsDebugVar(measure);
-
-        // gsDebugVar(_G.data().values[0].col(k).transpose());
-
-=======
->>>>>>> 7835d82d
         for (index_t d = 0; d!= cols(); ++d) // for all basis function components
         {
             const short_t s = d*A;
@@ -1132,19 +1123,6 @@
         fn = "../extensions/unsupported/filedata/quarter_sphere.xml";
         gsReadFile<>(fn, mp);
     }
-    else if (testCase == 20)
-    {
-        // Unit square
-        // gsReadFile<>("planar/annulus_4p.xml", mp);
-        gsMultiPatch<> mp_old;
-        mp_old.addPatch( gsNurbsCreator<>::BSplineSquare(1) ); // degree
-        mp = mp_old.uniformSplit();
-        mp.computeTopology();
-        mp.embed(3);
-        E_modulus = 1;
-        thickness = 1;
-        PoissonRatio = 0;
-    }
     else
     {
         // Unit square
@@ -1353,61 +1331,6 @@
 
         tmp << 0,0,-1;
     }
-    else if (testCase == 20)
-    {
-        // real_t Load = 1e-1;
-        // neu << 0, 0, -Load;
-        // neuData.setValue(neu,3);
-
-        // real_t T1 = 0.5;
-        // std::string nx = std::to_string(-T1) + "*cos(atan2(y,x))";
-        // std::string ny = std::to_string(-T1) + "*sin(atan2(y,x))";
-        // std::string nz = "0";
-        // neuDataFun1 = gsFunctionExpr<>(nx,ny,nz,3);
-
-        // for (index_t p=0; p!=mp.nPatches(); p++)
-        // {
-        //     // bc.addCondition(p,boundary::west, condition_type::neumann, &neuDataFun1 ); // unknown 0 - x
-        //     bc.addCondition(p,boundary::west, condition_type::neumann, &neuData ); // unknown 0 - x
-        //     bc.addCondition(p,boundary::east, condition_type::dirichlet, 0, 0, false, 0 ); // unknown 1 - y
-        //     bc.addCondition(p,boundary::east, condition_type::dirichlet, 0, 0, false, 1 ); // unknown 1 - y
-        //     bc.addCondition(p,boundary::east, condition_type::dirichlet, 0, 0, false, 2 ); // unknown 2 - z
-        // }
-
-        bc.addCondition(0,boundary::south, condition_type::dirichlet, 0, 0, false, 0 ); // unknown 0 - x
-        bc.addCondition(0,boundary::south, condition_type::dirichlet, 0, 0, false, 1 ); // unknown 0 - x
-        bc.addCondition(0,boundary::south, condition_type::dirichlet, 0, 0, false, 2 ); // unknown 0 - x
-        bc.addCondition(0,boundary::west, condition_type::dirichlet, 0, 0, false, 0 ); // unknown 0 - x
-        bc.addCondition(0,boundary::west, condition_type::dirichlet, 0, 0, false, 1 ); // unknown 0 - x
-        bc.addCondition(0,boundary::west, condition_type::dirichlet, 0, 0, false, 2 ); // unknown 0 - x
-
-        // bc.addCondition(1,boundary::west, condition_type::neumann, &neuDataFun1 ); // unknown 0 - x
-        bc.addCondition(1,boundary::west, condition_type::dirichlet, 0, 0, false, 0 ); // unknown 0 - x
-        bc.addCondition(1,boundary::west, condition_type::dirichlet, 0, 0, false, 1 ); // unknown 0 - x
-        bc.addCondition(1,boundary::west, condition_type::dirichlet, 0, 0, false, 2 ); // unknown 0 - x
-        bc.addCondition(1,boundary::north, condition_type::dirichlet, 0, 0, false, 0 ); // unknown 0 - x
-        bc.addCondition(1,boundary::north, condition_type::dirichlet, 0, 0, false, 1 ); // unknown 0 - x
-        bc.addCondition(1,boundary::north, condition_type::dirichlet, 0, 0, false, 2 ); // unknown 0 - x
-
-        // bc.addCondition(2,boundary::south, condition_type::neumann, &neuDataFun1 ); // unknown 0 - x
-        bc.addCondition(2,boundary::south, condition_type::dirichlet, 0, 0, false, 0 ); // unknown 0 - x
-        bc.addCondition(2,boundary::south, condition_type::dirichlet, 0, 0, false, 1 ); // unknown 0 - x
-        bc.addCondition(2,boundary::south, condition_type::dirichlet, 0, 0, false, 2 ); // unknown 0 - x
-        bc.addCondition(2,boundary::east, condition_type::dirichlet, 0, 0, false, 0 ); // unknown 0 - x
-        bc.addCondition(2,boundary::east, condition_type::dirichlet, 0, 0, false, 1 ); // unknown 0 - x
-        bc.addCondition(2,boundary::east, condition_type::dirichlet, 0, 0, false, 2 ); // unknown 0 - x
-
-        // bc.addCondition(3,boundary::east, condition_type::neumann, &neuDataFun1 ); // unknown 0 - x
-        bc.addCondition(3,boundary::east, condition_type::dirichlet, 0, 0, false, 0 ); // unknown 0 - x
-        bc.addCondition(3,boundary::east, condition_type::dirichlet, 0, 0, false, 1 ); // unknown 0 - x
-        bc.addCondition(3,boundary::east, condition_type::dirichlet, 0, 0, false, 2 ); // unknown 0 - x
-        bc.addCondition(3,boundary::north, condition_type::dirichlet, 0, 0, false, 0 ); // unknown 0 - x
-        bc.addCondition(3,boundary::north, condition_type::dirichlet, 0, 0, false, 1 ); // unknown 0 - x
-        bc.addCondition(3,boundary::north, condition_type::dirichlet, 0, 0, false, 2 ); // unknown 0 - x
-
-
-        tmp << 0,0,-1;
-    }
     //! [Refinement]
 
     //! [Problem setup]
@@ -1503,31 +1426,6 @@
 
     auto F        = ff;
 
-<<<<<<< HEAD
-    // gsVector<> pt(2); pt.setConstant(0.25);
-    // gsVector<> pt2(3); pt2.setConstant(2);
-
-    // gsDebug<<ev.eval(var1(u,defG)  ,pt,1)<<"\n";
-    // gsDebug<<ev.eval(sn(defG)  ,pt,1)<<"\n";
-
-
-    // gsDebug<<ev.eval(E_m_der,pt,0)<<"\n";
-    // gsDebug<<ev.eval(E_f_der,pt,0)<<"\n";
-
-    // gsDebug<<ev.eval(N_der,pt,0)<<"\n";
-    // gsDebug<<ev.eval(M_der,pt,0)<<"\n";
-
-    // gsMatrix<> pt(7,2);
-    // pt<<0,0,
-    // 0,0.5,
-    // 0,1.0,
-    // 0.5,0,
-    // 1.0,0,
-    // 0.5,0.5,
-    // 1.0,1.0;
-    // pt = pt.transpose();
-    // gsDebugVar(pt);
-=======
     auto That   = cartcon(G);
     auto Ttilde = cartcov(G);
     auto E_m_plot = 0.5 * ( flat(jac(defG).tr()*jac(defG)) - flat(jac(G).tr()* jac(G)) ) * That; //[checked]
@@ -1536,7 +1434,6 @@
 
     gsVector<> pt(2); pt.setConstant(0.25);
     gsVector<> pt2(3); pt2.setConstant(2);
->>>>>>> 7835d82d
 
     // // For Neumann (same for Dirichlet/Nitsche) conditions
     variable g_N = A.getBdrFunction();
